--- conflicted
+++ resolved
@@ -18,14 +18,11 @@
     * Generating signals for empty rows and cells that are missing/skipped in original XLSX files
     * Minimum table row height (empty rows and cells) in plain text writer set to 1 line to better restore document layout
     * Caching build environment docker images in GitHub Packages
+    * Log mechanism refactored
     * MSVC docker image scripts updated
-<<<<<<< HEAD
-    * Log mechanism refactored
-=======
     * VCPKG used to build required dependencies in Linux build instead of deb packages
     * Do not use docker for GitHub CI in Linux build
     * Official support for Mingw build dropped (as there is no official support in VCPKG)
->>>>>>> f04d888a
 
 Unreleased:
     * EML parser crash for unknown attachment file name extensions fixed
