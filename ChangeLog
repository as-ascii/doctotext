Unreleased:
    * CsvWriter class added
    * Moved pst/ost parser and eml parser to separated plugin
    * TAG_IMAGE added with plain text exporter support
    * HTML parser refactored - sending tags for document elements incrementally
    * HTML to plain text conversion use better table layout algorithm from plain text exporter
    * Improved whitespaces support (inline formatting context) in HTML parser
    * TAG_SECTION and TAG_SPAN added with HTML parser, HTML exporter and plain text exporter support
    * Remove wrong usage of TAG_STYLE
    * HTML parser passes all attributes to tags with "html:" prefix
    * Improved support for subparsers tag signals in EML parser
    * All tags that have no closing tag are marged with / symbol at the end (XHTML way)
    * Missing support for link, image and list tags added to HtmlWriter
    * HtmlWriter option to restore all attributes with "html:" prefix passed from HTMLParser added
    * Added Input class (wrapper for stream or filename) and ChainElement class (base class for importer, exporter and transformer)
    * HTMLParser send style tags with css text
    * HtmlWriter restores style tags with css text
    * Generating signals for empty rows and cells that are missing/skipped in original XLSX files
    * Minimum table row height (empty rows and cells) in plain text writer set to 1 line to better restore document layout
    * Caching build environment docker images in GitHub Packages
    * Log mechanism refactored
    * MSVC docker image scripts updated
    * VCPKG used to build required dependencies on all supported platforms
    * Do not use docker for GitHub CI
    * Official support for Mingw build dropped (as there is no official support in VCPKG)
    * Dynamic linking of MSVC runtime for all libraries and executables
    * Upgrade GoogleTest to 1.12.1
<<<<<<< HEAD
    * Mimetic library replaced with MailIO
=======
    * DecompressArchives chain element added that supports ZIP, TAR, RAR, GZ, BZ2 and XZ formats - enabled by default in CLI utility.
>>>>>>> dc17e4b0

Unreleased:
    * EML parser crash for unknown attachment file name extensions fixed
    * MacOSX building process refactored to use VCPKG
    * PDF parser infinite loop when font is unknown fixed
    * HTML parser memory write error fixed

Version 5.0.9:
    * Replace README file with more detailed README.md prepared for public GitHub repository
    * Added 48 filename extensions/formats as recognized by TXTParser: asm, asp, aspx, bas, bat, c, cc, cmake, cs, conf, cpp, css, csv, cxx, d, f, fpp, fs, go, h, hpp, htm, html, hxx, java, js, json, jsp, log, lua, md, pas, php, pl, perl, py, r, rss, sh, tcl, vb, vbs, xml, xsd, xsl, yml, yaml, ws
    * Added TXTParser end of line characters normalization
    * Added TXTParser ability to extract printable character sentences from binary files (similar to Linux "strings" utility) that is enabled if character encoding cannot be detected

Version 5.0.8:
    * Update libpff to newest version in Linux, Mingw/Win32 and MacOSX builds to fix compilation error
    * DICOM parser plugin sources removed as this is an additional commercial plugin and will be developed in separate repository
    * Fixed libtiff install issue in MacOSX build

Version 5.0.7:
    * Added exception if proper parser was not found
    * Fixed recursive splitting debug symbols
    * 2-times nested tables support in plain text writer fixed
    * Unused update_version.sh script removed
    * Fixed get_self_path() function
    * Removed unnecessary scripts

Version 5.0.6:
    * Fixed wrong plugin path for OSX
    * Nested tables support in plain text writer fixed
    * MS Word Templates parsing (DOT files) enabled with a simple fix
    * Added missing suffix in version string

Version 5.0.5:
    * Changed attribute type from cont char* to std::string for TAG_LIST
    * fixed OSX build scripts
    * removed unnecessary files
    * added description for console application
    * fixed bad_alloc exception handling
    * fixed header of html output
    * removed TAG_SPACE and TAG_TAB

Version 5.0.4:
    * Building with CMake for full version numbers fixed

Version 5.0.3:
    * Ordered and unordered lists API redesigned.
    * Fixed memory problem for OSX
    * PST parser API redesigned (tags)
    * Page close tag renamed

Version 5.0.2:
    * Fixed pdf parsing if CMap is unavailable
    * Fixed namespaces
    * tableStyleId tag support added to fix crash with some PPTX documents
    * Ignore all XML text nodes that contains only whitespaces to fix crashes with some ODF and OOXML documents
    * Add support for T tag in OOXML formats with whitespace preserve attribute

Version 5.0.1:
    * Empty table row problem fixed in plain text exporter
    * Fixed problem with char width calculation in pdf parser
    * Added exception if file doesn't exist
    * Added debug version for MSVC
    * Added sendTag method in Parser class
    * Added TAG_PAGE tag in pdf parser
    * Added section about tags to documentation
    * Added section about parser parameters to documentation
    * Added Info structure constructor
    * Changed extension from hpp to h for several files
    * Fixed location of temporary pst files to system defined temporary directory
    * Fixed problem with incorrect support for chars in html parser
    * Fixes problem with sending tags in pst parser

Version 5.0.0:
    * Introduced boost signals mechanism
    * Added examples for doctotext api
    * Updated documentation
    * Added next level api (Importer, Exporter, Transformer)
    * Refactoring
    * Added plugins mechanism for parser providers
    * Added support for hyperlinks in new api
    * Added support for msvc
    * 3rdparty directory removed (moved to build environment)
    * Made CMake script platform independent
    * Added support for lists in new api (ODF)
    * Fixed file validation
    * support table for Open Document Formats
    * Added support for hyperlinks in new api
    * Fixed support for odp files
    * Support attachments in eml in new api
    * Fixed xlsx parser (table formatting)
    * Fixed logs for encrypted files
    * Fixed comment support
    * Removed old api
    * Fixed formatting table - multiple line in cell

Version 4.6.1:
	* Fixed problem with unsupported exceptions in c api
	* Switch to DCMTK version 3.6.7 on windows version
	* Build 3rd party libraries with C++17 standard flags

Version 4.6.0:
	*  Updated tesseract library to version 5
	*  Implemented color inversion from white to black text

Version 4.5.0:
	* Added callbacks for style tags in odfooxml parser
	* Added HtmlWriter
	* Added tags with attributes for pst parser (mail-header, folder-header, attachment-header, mail-body, attachment-body)
	* Added filter mechanism for callbacks
	* Added set of standard filters (filterByFolderName, filterByAttachmentType, filterByMailMinCreationTime, filterByMailMaxCreationTime)
	* Fixed bug in pdf parser (missing check if object is valid string or hex string)
	* Added missing api headers: parser_builder.h parser_parameters.h, parser_provider.hpp, parser_wrapper.h, standard_filter.h, writer.h plain_text_writer.h html_writer.h

Version 4.4.2:
	* Added functions in old APIs to choose different "tessdata" directory for
	OCR parsing

Version 4.4.1:
	* Significant binary files size optimization

Version 4.4.0:
	* Significant OCR parser speed improvements
	* Filters support added to PST/OST parser
	* Possibility to cancel OCR parser process added to new API
	* Build environment updated to Debian Bullseye
	* Formatting style support for PST/OST and HTML parser in new API
	* Hardcoded OCR process timeout added to old API
	* CI environment separated from build environment
	* Multithreaded build and automatic tests

Version 4.3.0:
	* DICOM (Digital Imaging and Communications in Medicine) file format parser added
	* Small improvements in new API
	* Missing support for reading data buffer in OCR parser added
	* Unitialized formatting value error in HTML parser in new API fixed
	* Documentation and copyrights headers updated with new file formats

Version 4.2.2:
	* Remove CMake cache from binary packages
	* Add missing ChangeLog file to binary packages
	* Update documentation with new API and new file formats
	* Fix library file name after CMake introduction
	* Fix automatic tests after CTest introduction

Version 4.2.1:
	* Multithreading problems fixed: libmimetic, getpwuid, gmtime
	* CMake and CTest introduced instead of handwritten Makefiles
	* ODF_OOXML parser, image (OCR) parser, TXT parser and RTF parser added to new experimental API
	* PST/OST parser added to old API (with hardcoded limit for number of e-mails processed)
	* OCR parser support in old C API fixed
	* Automatic tests for old C API fixed and improved

Version 4.2.0:
	* Image parser (OCR) added with support for tiff, jpeg, bmp, png, pnm, jfif, jpg and webp file formats
	* Personal Storage Table (.pst) and Off-line Storage Table (.ost) parser added with support for Microsoft Outlook and Microsoft Exchange files
	* New experimental API added with callback support for quick handling of partial results and preserving the structure of documents

Version 4.1.2:
	* PDF parser improved significally (documents that did not open, word spacing, etc.)
	* PDF parser refactoring started.
	* Added support for EML and ODF_OOXML parsers in C API.
	* Fixed problem with duplicated content in EML parser.

Version 4.1.1:
	* Debug symbols separated to addditional files.

Version 4.1.0:
	* PlainTextExtractor can throw exceptions (doctotext::Exception)
	* Improved whitespace support in OpenDocument formats.
	* Debug symbols enabled by default.
	* Building Linux version process cleanups.
	* Building Win32 version process cleanups.
	* Memory error in EML parser fixed.

Version 4.0:
	* fixed bug in utf8 encoding for RT_TextBytesAtom record in PPT parser
	* Initial Open Document Flat XML Parser (fodt, fods, fodg, fodp)
	* Initial EML Parser (with ability to extract attachments)
	* Capabilities of C API has been expanded.
	* Better charset detection in HTML parser.
	* New TXT parser (Can be used to change encoding to UTF8)
	* ListStyle is a class now (not an enum).
	* Initial PDF parser.
	* Whole public interface of DocToText (PlainTextExctractor, Metadata, Link, Exception, FormattingStyle) is available under doctotext namespace.
	* DocToText supports exceptions now (Exception class).
	* Reorganization of url handling. PlainTextExtractor can now return list of links. Supported parsers: HTML/EML/ODF_OOXML/ODFXML.
	* PlainTextExtractor allows now for parsing files from memory buffer.
	* Independence from glib, libgsf, gettext. Pthreads are used instead of gthreads, build-in OLEReader is used instead of libgsf.
	* New iWork parser.
	* New XLSB parser.
	* Extracting number of pages from ODG files fixed.
	* ODG files added to automatic tests.
	* Support for Object Linking and Embedding (OLE) in ODF formats added.
	* Managing libxml2 (initialization and cleanup) can be disabled.
	* Thread-safety fixed in ODF, OOXML and DOC parsers.
	* Better handling of fields in DOC and DOT files.
	* Better handling of headings in ODF documents.
	* Fixes for x86_64 architecture.
	* Improved stability in multithreaded environments.
	* Embedded XLS Workbooks in DOC files supported without creating temporary files.
	* Cleanups in ODF and OOXML parsers.
	* Memory consumption of ODF and OOXML parsers significantly reduced.
	* Better handling of fields in DOCX files.
	* Fixed crash in RTF parser for invalid files.
	* Fixes in XLS parser.
	* Initial port to win64 architecture.
	* Function enter and exit tracking feature useful for debugging.

Version 0.14.0:
	* Initial HTML format support.
	* Initial implementation of metadata extractor (author, creation time, last modified by, last modification time, page count, word count
	* Font commands in XLSX header or footer do not corrupt output any more.
	* Estimate not existing meta values using different techniques.
	* Initial implementation of annotations support (ODT, DOC, DOCX, RTF formats).
	* Download and use precompiled wv2 binaries
	* Initial API documentation (Doxygen)
	* Fallback to other parsers if specified parser fails
	* Fixes and improvements in XLS parser.
	* C++ API extended to allow communicating without STL objects (to mix two STL implementations for example).
	* Line break handling in ODF and OOXML formats fixed.

Version 0.13.0
	* Initial Mac OS X port
	* Initial implementation of shared library
	* C language API added to allow using C++ library from C and other languages
	* Universal binary (i386, x86_64) for Mac OS X
	* Static linking of 3rdparty libraries option for Mac OS X
	* Cleanups
	* First parser selection is according to file extension
	* First parser used can be choosen via command line
	* Embedded XLS Workbooks support in DOC files
	* Table cells encoding problems in DOC files fixed.
	* Case insensitive file extension matching.
	* Do not try other parsers if parser selected by file extension fails.
	* New XLS parser.
	* Small fix in XLS numbers formatting.
	* Small fix in parsing XLS shared string table.
	* Locating files in zip archives (ODF, OOXML) optimized.
	* Initial PPT format support. ODP, PPT, PPTX files added to automatic tests.
	* Fixes in DOC and XLS parsers.
	* Verbose logging can be turned on and off.
	* Logs can be redirected to other C++ stream than standard cerr.
	* Redesigned C++ API.
	* Debug and release versions separated.
	* End of paragraph special symbols support fixed.
	* Download and use more precompiled libraries
	* Small and big compilation fixes
	* Headers and footers support in DOC files added

Version 0.12.0:
	* Formatting tables optimized
	* Build-in libxml2 library upgraded to version 2.7.7
	* Initial xls format support
	* Better default table formatting
	* Support for DOC format moved to DOCParser class
	* RTFParser API uses standard string class only
	* Cleanups
	* Error message is not displayed when checking for ODF or OOXML format fails
	* Table parsing in DOC files improved
	* Link parsing in DOC files improved
	* Cleanups
	* Copyright headers updated
	* Packages in bzip2 format instead of gzip
	* ODS (OpenOffice Calc) files added to automatic tests
	* VERSION file added to binary packages
	* Download and use precompiled libiconv binaries
	* Encoding problems in XLS format support on win32 fixed
	* Use MAKE variable executing make recursively

Version 0.11.0:
	* zip archives (ODF, OOXML) support moved to DocToTextUnzip class
	* --unzip-cmd option implemented to use specified command to unzip files from archives (ODF, OOXML) instead of build-in decompression library
	* --unzip-cmd fixed on win32 - replacing slashes with backslashes in filename
	* --fix-xml option implemented to try to fix corrupted xml files (ODF, OOXML) using custom recursive descent parser before processing
	* some ODF and OOXML formatting issues fixed
	* UTF-8 support in corrupted xml files (ODF, OOXML) fixing routines
	* Makefile dependencies fixed
	* --strip-xml option implemented to strip xml tags instead of parsing them (ODF, OOXML)
	* Entities support in corrupted xml files (ODF, OOXML) fixing routines
	* max tag depth security limit of libxml supported in corrupted xml files (ODF, OOXML) fixing routines
	* a lot of compilation warnings fixed
	* small fix for encoding support in RTF parser
	* --strip-xml option removes duplicated attributes
	* ChangeLog file added to binary releases
	* copyright headers updated

Version 0.10.0:
	* Command line arguments added to change tables, lists and links formatting (for odt files only)
	* glib upgraded to 2.14.5
	* initial OOXML formats support
	* Parsing tables in DOC fixed
	* support for mixed character encodings RTF files created using MS WordPad or MS Word (thanks to John Estrada)
	* ioapi of unzip library changed from winapi to fopen api in win32 version - winapi io in unzip library caused some problems, for example xlsx file could not be open when is open in MS Word
	* allocating memory using expotential grow in UString - big performance boost in rtf parser
	* copyright headers updated


Version 0.9.0:
	* patch for gettext fixing duplicate case value errors
	* glib upgraded to 2.12.11 - duplicate case value errors
	* wstring changed to UString in rtf parser - problems on mingw
	* initial support of charset in rtf parser
	* initial odt format support
	* performing automatic tests after the source code is compiled
	* memory error fixed - unzReadCurrentFile() does not put NULL at the end of the buffer
	* counting function added
	* number of characters read from file was changed to corect value


Version 0.2.0:
	* rtf format support

Version 0.1.0:
	* initial implementation
	* output in utf-8 encoding
	* help, copyright headers, README
	* paragraphs support<|MERGE_RESOLUTION|>--- conflicted
+++ resolved
@@ -25,11 +25,8 @@
     * Official support for Mingw build dropped (as there is no official support in VCPKG)
     * Dynamic linking of MSVC runtime for all libraries and executables
     * Upgrade GoogleTest to 1.12.1
-<<<<<<< HEAD
+    * DecompressArchives chain element added that supports ZIP, TAR, RAR, GZ, BZ2 and XZ formats - enabled by default in CLI utility.
     * Mimetic library replaced with MailIO
-=======
-    * DecompressArchives chain element added that supports ZIP, TAR, RAR, GZ, BZ2 and XZ formats - enabled by default in CLI utility.
->>>>>>> dc17e4b0
 
 Unreleased:
     * EML parser crash for unknown attachment file name extensions fixed
