--- conflicted
+++ resolved
@@ -23,12 +23,9 @@
     * VCPKG used to build required dependencies on all supported platforms
     * Do not use docker for GitHub CI
     * Official support for Mingw build dropped (as there is no official support in VCPKG)
-<<<<<<< HEAD
-    * DecompressArchives chain element added that supports ZIP, TAR, RAR, GZ, BZ2 and XZ formats - enabled by default in CLI utility.
-=======
     * Dynamic linking of MSVC runtime for all libraries and executables
     * Upgrade GoogleTest to 1.12.1
->>>>>>> 8399058e
+    * DecompressArchives chain element added that supports ZIP, TAR, RAR, GZ, BZ2 and XZ formats - enabled by default in CLI utility.
 
 Unreleased:
     * EML parser crash for unknown attachment file name extensions fixed
