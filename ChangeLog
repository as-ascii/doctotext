Unreleased:
<<<<<<< HEAD
    * EML parser crash for unknown attachment file name extensions fixed
    * MacOSX building process refactored to use VCPKG
    * PDF parser infinite loop when font is unknown fixed
=======
    * CsvWriter class added
    * Moved pst/ost parser and eml parser to separated plugin
    * TAG_IMAGE added with plain text exporter support
    * HTML parser refactored - sending tags for document elements incrementally
    * HTML to plain text conversion use better table layout algorithm from plain text exporter
    * Improved whitespaces support (inline formatting context) in HTML parser
    * TAG_SECTION and TAG_SPAN added with HTML parser, HTML exporter and plain text exporter support
    * Remove wrong usage of TAG_STYLE
    * HTML parser passes all attributes to tags with "html:" prefix
    * Improved support for subparsers tag signals in EML parser
    * All tags that have no closing tag are marged with / symbol at the end (XHTML way)
    * Missing support for link, image and list tags added to HtmlWriter
    * HtmlWriter option to restore all attributes with "html:" prefix passed from HTMLParser added
    * Added Input class (wrapper for stream or filename) and ChainElement class (base class for importer, exporter and transformer)
    * HTMLParser send style tags with css text
    * HtmlWriter restores style tags with css text
    * Generating signals for empty rows and cells that are missing/skipped in original XLSX files
    * Minimum table row height (empty rows and cells) in plain text writer set to 1 line to better restore document layout
    * Caching build environment docker images in GitHub Packages
    * MSVC docker image scripts updated
>>>>>>> 2162ae37

Version 5.0.9:
    * Replace README file with more detailed README.md prepared for public GitHub repository
    * Added 48 filename extensions/formats as recognized by TXTParser: asm, asp, aspx, bas, bat, c, cc, cmake, cs, conf, cpp, css, csv, cxx, d, f, fpp, fs, go, h, hpp, htm, html, hxx, java, js, json, jsp, log, lua, md, pas, php, pl, perl, py, r, rss, sh, tcl, vb, vbs, xml, xsd, xsl, yml, yaml, ws
    * Added TXTParser end of line characters normalization
    * Added TXTParser ability to extract printable character sentences from binary files (similar to Linux "strings" utility) that is enabled if character encoding cannot be detected

Version 5.0.8:
    * Update libpff to newest version in Linux, Mingw/Win32 and MacOSX builds to fix compilation error
    * DICOM parser plugin sources removed as this is an additional commercial plugin and will be developed in separate repository
    * Fixed libtiff install issue in MacOSX build

Version 5.0.7:
    * Added exception if proper parser was not found
    * Fixed recursive splitting debug symbols
    * 2-times nested tables support in plain text writer fixed
    * Unused update_version.sh script removed
    * Fixed get_self_path() function
    * Removed unnecessary scripts

Version 5.0.6:
    * Fixed wrong plugin path for OSX
    * Nested tables support in plain text writer fixed
    * MS Word Templates parsing (DOT files) enabled with a simple fix
    * Added missing suffix in version string

Version 5.0.5:
    * Changed attribute type from cont char* to std::string for TAG_LIST
    * fixed OSX build scripts
    * removed unnecessary files
    * added description for console application
    * fixed bad_alloc exception handling
    * fixed header of html output
    * removed TAG_SPACE and TAG_TAB

Version 5.0.4:
    * Building with CMake for full version numbers fixed

Version 5.0.3:
    * Ordered and unordered lists API redesigned.
    * Fixed memory problem for OSX
    * PST parser API redesigned (tags)
    * Page close tag renamed

Version 5.0.2:
    * Fixed pdf parsing if CMap is unavailable
    * Fixed namespaces
    * tableStyleId tag support added to fix crash with some PPTX documents
    * Ignore all XML text nodes that contains only whitespaces to fix crashes with some ODF and OOXML documents
    * Add support for T tag in OOXML formats with whitespace preserve attribute

Version 5.0.1:
    * Empty table row problem fixed in plain text exporter
    * Fixed problem with char width calculation in pdf parser
    * Added exception if file doesn't exist
    * Added debug version for MSVC
    * Added sendTag method in Parser class
    * Added TAG_PAGE tag in pdf parser
    * Added section about tags to documentation
    * Added section about parser parameters to documentation
    * Added Info structure constructor
    * Changed extension from hpp to h for several files
    * Fixed location of temporary pst files to system defined temporary directory
    * Fixed problem with incorrect support for chars in html parser
    * Fixes problem with sending tags in pst parser

Version 5.0.0:
    * Introduced boost signals mechanism
    * Added examples for doctotext api
    * Updated documentation
    * Added next level api (Importer, Exporter, Transformer)
    * Refactoring
    * Added plugins mechanism for parser providers
    * Added support for hyperlinks in new api
    * Added support for msvc
    * 3rdparty directory removed (moved to build environment)
    * Made CMake script platform independent
    * Added support for lists in new api (ODF)
    * Fixed file validation
    * support table for Open Document Formats
    * Added support for hyperlinks in new api
    * Fixed support for odp files
    * Support attachments in eml in new api
    * Fixed xlsx parser (table formatting)
    * Fixed logs for encrypted files
    * Fixed comment support
    * Removed old api
    * Fixed formatting table - multiple line in cell

Version 4.6.1:
	* Fixed problem with unsupported exceptions in c api
	* Switch to DCMTK version 3.6.7 on windows version
	* Build 3rd party libraries with C++17 standard flags

Version 4.6.0:
	*  Updated tesseract library to version 5
	*  Implemented color inversion from white to black text

Version 4.5.0:
	* Added callbacks for style tags in odfooxml parser
	* Added HtmlWriter
	* Added tags with attributes for pst parser (mail-header, folder-header, attachment-header, mail-body, attachment-body)
	* Added filter mechanism for callbacks
	* Added set of standard filters (filterByFolderName, filterByAttachmentType, filterByMailMinCreationTime, filterByMailMaxCreationTime)
	* Fixed bug in pdf parser (missing check if object is valid string or hex string)
	* Added missing api headers: parser_builder.h parser_parameters.h, parser_provider.hpp, parser_wrapper.h, standard_filter.h, writer.h plain_text_writer.h html_writer.h

Version 4.4.2:
	* Added functions in old APIs to choose different "tessdata" directory for
	OCR parsing

Version 4.4.1:
	* Significant binary files size optimization

Version 4.4.0:
	* Significant OCR parser speed improvements
	* Filters support added to PST/OST parser
	* Possibility to cancel OCR parser process added to new API
	* Build environment updated to Debian Bullseye
	* Formatting style support for PST/OST and HTML parser in new API
	* Hardcoded OCR process timeout added to old API
	* CI environment separated from build environment
	* Multithreaded build and automatic tests

Version 4.3.0:
	* DICOM (Digital Imaging and Communications in Medicine) file format parser added
	* Small improvements in new API
	* Missing support for reading data buffer in OCR parser added
	* Unitialized formatting value error in HTML parser in new API fixed
	* Documentation and copyrights headers updated with new file formats

Version 4.2.2:
	* Remove CMake cache from binary packages
	* Add missing ChangeLog file to binary packages
	* Update documentation with new API and new file formats
	* Fix library file name after CMake introduction
	* Fix automatic tests after CTest introduction

Version 4.2.1:
	* Multithreading problems fixed: libmimetic, getpwuid, gmtime
	* CMake and CTest introduced instead of handwritten Makefiles
	* ODF_OOXML parser, image (OCR) parser, TXT parser and RTF parser added to new experimental API
	* PST/OST parser added to old API (with hardcoded limit for number of e-mails processed)
	* OCR parser support in old C API fixed
	* Automatic tests for old C API fixed and improved

Version 4.2.0:
	* Image parser (OCR) added with support for tiff, jpeg, bmp, png, pnm, jfif, jpg and webp file formats
	* Personal Storage Table (.pst) and Off-line Storage Table (.ost) parser added with support for Microsoft Outlook and Microsoft Exchange files
	* New experimental API added with callback support for quick handling of partial results and preserving the structure of documents

Version 4.1.2:
	* PDF parser improved significally (documents that did not open, word spacing, etc.)
	* PDF parser refactoring started.
	* Added support for EML and ODF_OOXML parsers in C API.
	* Fixed problem with duplicated content in EML parser.

Version 4.1.1:
	* Debug symbols separated to addditional files.

Version 4.1.0:
	* PlainTextExtractor can throw exceptions (doctotext::Exception)
	* Improved whitespace support in OpenDocument formats.
	* Debug symbols enabled by default.
	* Building Linux version process cleanups.
	* Building Win32 version process cleanups.
	* Memory error in EML parser fixed.

Version 4.0:
	* fixed bug in utf8 encoding for RT_TextBytesAtom record in PPT parser
	* Initial Open Document Flat XML Parser (fodt, fods, fodg, fodp)
	* Initial EML Parser (with ability to extract attachments)
	* Capabilities of C API has been expanded.
	* Better charset detection in HTML parser.
	* New TXT parser (Can be used to change encoding to UTF8)
	* ListStyle is a class now (not an enum).
	* Initial PDF parser.
	* Whole public interface of DocToText (PlainTextExctractor, Metadata, Link, Exception, FormattingStyle) is available under doctotext namespace.
	* DocToText supports exceptions now (Exception class).
	* Reorganization of url handling. PlainTextExtractor can now return list of links. Supported parsers: HTML/EML/ODF_OOXML/ODFXML.
	* PlainTextExtractor allows now for parsing files from memory buffer.
	* Independence from glib, libgsf, gettext. Pthreads are used instead of gthreads, build-in OLEReader is used instead of libgsf.
	* New iWork parser.
	* New XLSB parser.
	* Extracting number of pages from ODG files fixed.
	* ODG files added to automatic tests.
	* Support for Object Linking and Embedding (OLE) in ODF formats added.
	* Managing libxml2 (initialization and cleanup) can be disabled.
	* Thread-safety fixed in ODF, OOXML and DOC parsers.
	* Better handling of fields in DOC and DOT files.
	* Better handling of headings in ODF documents.
	* Fixes for x86_64 architecture.
	* Improved stability in multithreaded environments.
	* Embedded XLS Workbooks in DOC files supported without creating temporary files.
	* Cleanups in ODF and OOXML parsers.
	* Memory consumption of ODF and OOXML parsers significantly reduced.
	* Better handling of fields in DOCX files.
	* Fixed crash in RTF parser for invalid files.
	* Fixes in XLS parser.
	* Initial port to win64 architecture.
	* Function enter and exit tracking feature useful for debugging.

Version 0.14.0:
	* Initial HTML format support.
	* Initial implementation of metadata extractor (author, creation time, last modified by, last modification time, page count, word count
	* Font commands in XLSX header or footer do not corrupt output any more.
	* Estimate not existing meta values using different techniques.
	* Initial implementation of annotations support (ODT, DOC, DOCX, RTF formats).
	* Download and use precompiled wv2 binaries
	* Initial API documentation (Doxygen)
	* Fallback to other parsers if specified parser fails
	* Fixes and improvements in XLS parser.
	* C++ API extended to allow communicating without STL objects (to mix two STL implementations for example).
	* Line break handling in ODF and OOXML formats fixed.

Version 0.13.0
	* Initial Mac OS X port
	* Initial implementation of shared library
	* C language API added to allow using C++ library from C and other languages
	* Universal binary (i386, x86_64) for Mac OS X
	* Static linking of 3rdparty libraries option for Mac OS X
	* Cleanups
	* First parser selection is according to file extension
	* First parser used can be choosen via command line
	* Embedded XLS Workbooks support in DOC files
	* Table cells encoding problems in DOC files fixed.
	* Case insensitive file extension matching.
	* Do not try other parsers if parser selected by file extension fails.
	* New XLS parser.
	* Small fix in XLS numbers formatting.
	* Small fix in parsing XLS shared string table.
	* Locating files in zip archives (ODF, OOXML) optimized.
	* Initial PPT format support. ODP, PPT, PPTX files added to automatic tests.
	* Fixes in DOC and XLS parsers.
	* Verbose logging can be turned on and off.
	* Logs can be redirected to other C++ stream than standard cerr.
	* Redesigned C++ API.
	* Debug and release versions separated.
	* End of paragraph special symbols support fixed.
	* Download and use more precompiled libraries
	* Small and big compilation fixes
	* Headers and footers support in DOC files added

Version 0.12.0:
	* Formatting tables optimized
	* Build-in libxml2 library upgraded to version 2.7.7
	* Initial xls format support
	* Better default table formatting
	* Support for DOC format moved to DOCParser class
	* RTFParser API uses standard string class only
	* Cleanups
	* Error message is not displayed when checking for ODF or OOXML format fails
	* Table parsing in DOC files improved
	* Link parsing in DOC files improved
	* Cleanups
	* Copyright headers updated
	* Packages in bzip2 format instead of gzip
	* ODS (OpenOffice Calc) files added to automatic tests
	* VERSION file added to binary packages
	* Download and use precompiled libiconv binaries
	* Encoding problems in XLS format support on win32 fixed
	* Use MAKE variable executing make recursively

Version 0.11.0:
	* zip archives (ODF, OOXML) support moved to DocToTextUnzip class
	* --unzip-cmd option implemented to use specified command to unzip files from archives (ODF, OOXML) instead of build-in decompression library
	* --unzip-cmd fixed on win32 - replacing slashes with backslashes in filename
	* --fix-xml option implemented to try to fix corrupted xml files (ODF, OOXML) using custom recursive descent parser before processing
	* some ODF and OOXML formatting issues fixed
	* UTF-8 support in corrupted xml files (ODF, OOXML) fixing routines
	* Makefile dependencies fixed
	* --strip-xml option implemented to strip xml tags instead of parsing them (ODF, OOXML)
	* Entities support in corrupted xml files (ODF, OOXML) fixing routines
	* max tag depth security limit of libxml supported in corrupted xml files (ODF, OOXML) fixing routines
	* a lot of compilation warnings fixed
	* small fix for encoding support in RTF parser
	* --strip-xml option removes duplicated attributes
	* ChangeLog file added to binary releases
	* copyright headers updated

Version 0.10.0:
	* Command line arguments added to change tables, lists and links formatting (for odt files only)
	* glib upgraded to 2.14.5
	* initial OOXML formats support
	* Parsing tables in DOC fixed
	* support for mixed character encodings RTF files created using MS WordPad or MS Word (thanks to John Estrada)
	* ioapi of unzip library changed from winapi to fopen api in win32 version - winapi io in unzip library caused some problems, for example xlsx file could not be open when is open in MS Word
	* allocating memory using expotential grow in UString - big performance boost in rtf parser
	* copyright headers updated


Version 0.9.0:
	* patch for gettext fixing duplicate case value errors
	* glib upgraded to 2.12.11 - duplicate case value errors
	* wstring changed to UString in rtf parser - problems on mingw
	* initial support of charset in rtf parser
	* initial odt format support
	* performing automatic tests after the source code is compiled
	* memory error fixed - unzReadCurrentFile() does not put NULL at the end of the buffer
	* counting function added
	* number of characters read from file was changed to corect value


Version 0.2.0:
	* rtf format support

Version 0.1.0:
	* initial implementation
	* output in utf-8 encoding
	* help, copyright headers, README
	* paragraphs support<|MERGE_RESOLUTION|>--- conflicted
+++ resolved
@@ -1,9 +1,4 @@
 Unreleased:
-<<<<<<< HEAD
-    * EML parser crash for unknown attachment file name extensions fixed
-    * MacOSX building process refactored to use VCPKG
-    * PDF parser infinite loop when font is unknown fixed
-=======
     * CsvWriter class added
     * Moved pst/ost parser and eml parser to separated plugin
     * TAG_IMAGE added with plain text exporter support
@@ -24,7 +19,11 @@
     * Minimum table row height (empty rows and cells) in plain text writer set to 1 line to better restore document layout
     * Caching build environment docker images in GitHub Packages
     * MSVC docker image scripts updated
->>>>>>> 2162ae37
+
+Unreleased:
+    * EML parser crash for unknown attachment file name extensions fixed
+    * MacOSX building process refactored to use VCPKG
+    * PDF parser infinite loop when font is unknown fixed
 
 Version 5.0.9:
     * Replace README file with more detailed README.md prepared for public GitHub repository
