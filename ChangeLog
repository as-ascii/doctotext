--- conflicted
+++ resolved
@@ -15,14 +15,11 @@
     * Added Input class (wrapper for stream or filename) and ChainElement class (base class for importer, exporter and transformer)
     * HTMLParser send style tags with css text
     * HtmlWriter restores style tags with css text
-<<<<<<< HEAD
-    * DecompressArchives chain element added that supports ZIP, TAR, RAR, GZ, BZ2 and XZ formats - enabled by default in CLI utility.
-=======
     * Generating signals for empty rows and cells that are missing/skipped in original XLSX files
     * Minimum table row height (empty rows and cells) in plain text writer set to 1 line to better restore document layout
     * Caching build environment docker images in GitHub Packages
     * MSVC docker image scripts updated
->>>>>>> 2162ae37
+    * DecompressArchives chain element added that supports ZIP, TAR, RAR, GZ, BZ2 and XZ formats - enabled by default in CLI utility.
 
 Version 5.0.9:
     * Replace README file with more detailed README.md prepared for public GitHub repository
