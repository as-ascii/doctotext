/*********************************************************************************************************************************************/
/*  DocWire SDK: Award-winning modern data processing in C++20. SourceForge Community Choice & Microsoft support. AI-driven processing.      */
/*  Supports nearly 100 data formats, including email boxes and OCR. Boost efficiency in text extraction, web data extraction, data mining,  */
/*  document analysis. Offline processing possible for security and confidentiality                                                          */
/*                                                                                                                                           */
/*  Copyright (c) SILVERCODERS Ltd, http://silvercoders.com                                                                                  */
/*  Project homepage: https://github.com/docwire/docwire                                                                                     */
/*                                                                                                                                           */
/*  SPDX-License-Identifier: GPL-2.0-only OR LicenseRef-DocWire-Commercial                                                                   */
/*********************************************************************************************************************************************/

#include "content_type_html.h"
#include "content_type_iwork.h"
#include "content_type_odf_flat.h"
#include "content_type_outlook.h"
#include "content_type_xlsb.h"
#include "detect_by_file_extension.h"
#include "detect_by_signature.h"
#include "error_tags.h"
#include <fstream>
#include <filesystem>
#include <boost/signals2.hpp>

#include "exception_utils.h"
#include "importer.h"
#include "log.h"
#include "throw_if.h"

namespace docwire
{

class Importer::Implementation
{
public:
  Implementation(const ParserParameters &parameters, Importer& owner)
    : m_parameters(parameters),
      m_owner(owner)
  {}

  Implementation(const Implementation &other, Importer& owner)
    : m_parameters(other.m_parameters),
      m_owner(owner)
  {}

  Implementation(const Implementation &&other, Importer& owner)
    : m_parameters(other.m_parameters),
      m_owner(owner)
  {}

  bool
  isReadable(const std::filesystem::path& p) const
  {
    std::error_code ec;
    auto perms = std::filesystem::status(p, ec).permissions();
    if ((perms & std::filesystem::perms::owner_read) != std::filesystem::perms::none &&
        (perms & std::filesystem::perms::group_read) != std::filesystem::perms::none &&
        (perms & std::filesystem::perms::others_read) != std::filesystem::perms::none
            )
    {
      return true;
    }
    return false;
  }

  std::unique_ptr<ParserBuilder> findParser(data_source& data) const
  {
<<<<<<< HEAD
    detect::by_file_extension(data);
    detect::by_signature(data);
    content_type::html::detect(data);
    content_type::iwork::detect(data);
    content_type::xlsb::detect(data);
    content_type::odf_flat::detect(data);
    content_type::outlook::detect(data);
    std::optional<mime_type> mt = data.highest_confidence_mime_type();
    throw_if(!mt, "MIME type detection failed for the data source");
    throw_if(data.mime_type_confidence(mime_type { "application/encrypted" }) >= confidence { 50 }, errors::file_is_encrypted{});
    std::unique_ptr<ParserBuilder> builder = m_owner.find_parser_by_mime_type(*mt);
    throw_if (!builder, "find_parser_by_mime_type() failed", mt->v);
    return builder;
=======
    std::optional<file_extension> extension = data.file_extension();
    if (!extension)
    {
      std::unique_ptr<ParserBuilder> builder = m_owner.findParserByData(data);
      throw_if (!builder, "findParserByData() failed", errors::uninterpretable_data{});
      return builder;
    }
    else
    {
      std::unique_ptr<ParserBuilder> builder = m_owner.findParserByExtension(*extension);
      throw_if (!builder, "findParserByExtension() failed", extension->string(), errors::uninterpretable_data{});
      return builder;
    }
>>>>>>> 5dd6c8f3
  }

  std::unique_ptr<docwire::Parser> build_parser(ParserBuilder& builder)
  {
    return builder
        .withParameters(m_parameters)
        .build();
  }
    
  void
  process(Info& info)
  {
    if (!std::holds_alternative<data_source>(info.tag))
    {
      m_owner.emit(info);
      return;
    }
    auto data = std::get<data_source>(info.tag);
    std::unique_ptr<ParserBuilder> builder = findParser(data);
    std::unique_ptr<docwire::Parser> parser = build_parser(*builder);
    auto parser_callback = [this](const Tag& tag)
    {
      Info info{tag};
      process(info);
      if (info.cancel)
        return Parser::parsing_continuation::stop;
      else if (info.skip)
        return Parser::parsing_continuation::skip;
      else
        return Parser::parsing_continuation::proceed;
    }; 
    try
    {
      (*parser)(data, parser_callback);
    }
    catch (const std::exception& ex)
    {
<<<<<<< HEAD
      if (errors::contains_type<errors::file_is_encrypted>(ex))
        std::throw_with_nested(make_error(errors::backtrace_entry{}));
      else
=======
      if (errors::contains_type<errors::file_encrypted>(ex))
        throw;
      if (!data.file_extension()) // parser was detected by data
        throw;
      docwire_log(severity_level::info) << "It is possible that wrong parser was selected. Trying different parsers.";
      auto second_builder = m_owner.findParserByData(data);
      if (!second_builder)
      {
>>>>>>> 5dd6c8f3
        throw;
    }
  }

  void
  add_parameters(const ParserParameters &parameters)
  {
    m_parameters += parameters;
  }

  std::shared_ptr<ParserBuilder> m_parser_builder;

  ParserParameters m_parameters;
  Importer& m_owner;
};

Importer::Importer(const ParserParameters &parameters)
{
  impl = std::unique_ptr<Implementation>{new Implementation{parameters, *this}};
}

Importer::Importer(const Importer &other)
  :  ChainElement(other),
     impl(new Implementation(*(other.impl), *this))
{}

Importer::Importer(const Importer &&other)
  :  ChainElement(other),
     impl(new Implementation(*(other.impl), *this))
{}

Importer::~Importer()
{
}

Importer&
Importer::operator=(const Importer &other)
{
  impl.reset(new Implementation(*(other.impl), *this));
  return *this;
}

Importer&
Importer::operator=(const Importer &&other)
{
  impl.reset(new Implementation(*(other.impl), *this));
  return *this;
}

void
Importer::process(Info& info) const
{
  impl->process(info);
}

void
Importer::add_parameters(const ParserParameters &parameters)
{
  impl->add_parameters(parameters);
}

} // namespace docwire<|MERGE_RESOLUTION|>--- conflicted
+++ resolved
@@ -64,7 +64,6 @@
 
   std::unique_ptr<ParserBuilder> findParser(data_source& data) const
   {
-<<<<<<< HEAD
     detect::by_file_extension(data);
     detect::by_signature(data);
     content_type::html::detect(data);
@@ -73,26 +72,11 @@
     content_type::odf_flat::detect(data);
     content_type::outlook::detect(data);
     std::optional<mime_type> mt = data.highest_confidence_mime_type();
-    throw_if(!mt, "MIME type detection failed for the data source");
-    throw_if(data.mime_type_confidence(mime_type { "application/encrypted" }) >= confidence { 50 }, errors::file_is_encrypted{});
+    throw_if(!mt, "MIME type detection failed for the data source", errors::uninterpretable_data{});
+    throw_if(data.mime_type_confidence(mime_type { "application/encrypted" }) >= confidence { 50 }, errors::file_encrypted{});
     std::unique_ptr<ParserBuilder> builder = m_owner.find_parser_by_mime_type(*mt);
-    throw_if (!builder, "find_parser_by_mime_type() failed", mt->v);
+    throw_if (!builder, "find_parser_by_mime_type() failed", mt->v, errors::uninterpretable_data{});
     return builder;
-=======
-    std::optional<file_extension> extension = data.file_extension();
-    if (!extension)
-    {
-      std::unique_ptr<ParserBuilder> builder = m_owner.findParserByData(data);
-      throw_if (!builder, "findParserByData() failed", errors::uninterpretable_data{});
-      return builder;
-    }
-    else
-    {
-      std::unique_ptr<ParserBuilder> builder = m_owner.findParserByExtension(*extension);
-      throw_if (!builder, "findParserByExtension() failed", extension->string(), errors::uninterpretable_data{});
-      return builder;
-    }
->>>>>>> 5dd6c8f3
   }
 
   std::unique_ptr<docwire::Parser> build_parser(ParserBuilder& builder)
@@ -130,21 +114,7 @@
     }
     catch (const std::exception& ex)
     {
-<<<<<<< HEAD
-      if (errors::contains_type<errors::file_is_encrypted>(ex))
-        std::throw_with_nested(make_error(errors::backtrace_entry{}));
-      else
-=======
-      if (errors::contains_type<errors::file_encrypted>(ex))
-        throw;
-      if (!data.file_extension()) // parser was detected by data
-        throw;
-      docwire_log(severity_level::info) << "It is possible that wrong parser was selected. Trying different parsers.";
-      auto second_builder = m_owner.findParserByData(data);
-      if (!second_builder)
-      {
->>>>>>> 5dd6c8f3
-        throw;
+      std::throw_with_nested(make_error("Parsing failed")));
     }
   }
 
