--- conflicted
+++ resolved
@@ -36,10 +36,6 @@
 		};
 
 		RTFParser();
-<<<<<<< HEAD
-=======
-		bool understands(const data_source& data) const override;
->>>>>>> 598f9663
 };
 
 } // namespace docwire
