/*********************************************************************************************************************************************/
/*  DocWire SDK: Award-winning modern data processing in C++20. SourceForge Community Choice & Microsoft support. AI-driven processing.      */
/*  Supports nearly 100 data formats, including email boxes and OCR. Boost efficiency in text extraction, web data extraction, data mining,  */
/*  document analysis. Offline processing possible for security and confidentiality                                                          */
/*                                                                                                                                           */
/*  Copyright (c) SILVERCODERS Ltd, http://silvercoders.com                                                                                  */
/*  Project homepage: https://github.com/docwire/docwire                                                                                     */
/*                                                                                                                                           */
/*  SPDX-License-Identifier: GPL-2.0-only OR LicenseRef-DocWire-Commercial                                                                   */
/*********************************************************************************************************************************************/

#include "rtf_parser.h"

#include "data_stream.h"
#include <fstream>
#include <iostream>
#include "error_tags.h"
#include "log.h"
#include <map>
#include "misc.h"
#include <mutex>
#include <sstream>
#include <stack>
#include <stdio.h>
#include <stdlib.h>
#include <string.h>
#include <time.h>
#include <wv2/textconverter.h>
#include <wv2/ustring.h>
#include <boost/signals2.hpp>

namespace docwire
{

using namespace wvWare;

RTFParser::RTFParser()
{
}

#define RTFNAMEMAXLEN 32
#define RTFARGSMAXLEN 64

static long parseNumber(DataStream& data_stream)
{
	int ch;
	int count = 0;
	char buf[RTFARGSMAXLEN + 1];
	
	while (isdigit(ch = data_stream.getc()) || ch == '-')
	{
		if(data_stream.eof())
			return -1;
		if (count < RTFARGSMAXLEN)
			buf[count++] = (char)ch;
	}
	data_stream.unGetc(ch);
	buf[count] = '\0';
	return strtol(buf, (char **)NULL, 10);
}

int parseCharCode(DataStream& data_stream)
{
	int ch;
	int count = 0;
	char buf[RTFARGSMAXLEN + 1];

	for (int i = 0; i < 2; i++)
	{
		if (isdigit(ch = data_stream.getc()) || (ch >= 'a' && ch <= 'f'))
		{
			if(data_stream.eof())
				return -1;
			if (count < RTFARGSMAXLEN)
				buf[count++] = (char)ch;
		}
		else
			data_stream.unGetc(ch);
	}

	buf[count]='\0';
	return strtol(buf, (char **)NULL, 16);
}

enum RTFCommand
{
	RTF_CODEPAGE,
	RTF_FONT_CHARSET,
	RTF_UC,
	RTF_UNICODE_CHAR,
	RTF_CHAR,
	RTF_PARA,
	RTF_TABLE_START,
	RTF_TABLE_END,
	RTF_ROW,
	RTF_CELL,
	RTF_UNKNOWN,
	RTF_OVERLAY,
	RTF_PICT,
	RTF_F,
	RTF_AUTHOR,
	RTF_FONTTBL,
	RTF_INFO,
	RTF_STYLESHEET,
	RTF_COLORTBL,
	RTF_LISTOVERRIDETABLE,
	RTF_LISTTABLE,
	RTF_RSIDTBL,
	RTF_GENERATOR,
	RTF_DATAFIELD,
	RTF_LANG,
	RTF_LINE,
	RTF_PARD,
	RTF_TAB,
	RTF_SPEC_CHAR,
	RTF_EMDASH,
	RTF_ENDASH,
	RTF_EMSPACE,
	RTF_ENSPACE,
 	RTF_BULLET, 
 	RTF_LQUOTE,
	RTF_RQUOTE,
	RTF_LDBLQUOTE,
	RTF_RDBLQUOTE,
	RTF_ZWNONJOINER,
	RTF_FLDINST,
	RTF_FLDRSLT,
	RTF_ANNOTATION,
	RTF_ATNDATE,
	RTF_ATNAUTHOR
};

struct RTFStringCommand
{
	const char* name;
	RTFCommand cmd;
};

RTFStringCommand rtf_commands[] =
{
	{ "uc", RTF_UC},
	{ "ansicpg", RTF_CODEPAGE},
	{ "pard", RTF_PARD},
	{ "par", RTF_PARA},
	{ "cell", RTF_CELL},
	{ "row", RTF_ROW},
	{ "overlay", RTF_OVERLAY}, 
	{ "pict" ,RTF_PICT},
	{ "author", RTF_AUTHOR},
	{ "f", RTF_F}, 
	{ "fonttbl", RTF_FONTTBL}, 
	{ "info", RTF_INFO}, 
	{ "stylesheet", RTF_STYLESHEET},
	{ "colortbl", RTF_COLORTBL},
	{ "line", RTF_LINE},
	{ "listtable", RTF_LISTTABLE},
	{ "listoverridetable", RTF_LISTOVERRIDETABLE},
	{ "rsidtbl", RTF_RSIDTBL}, 
	{ "generator", RTF_GENERATOR}, 
	{ "datafield", RTF_DATAFIELD}, 
	{ "lang", RTF_LANG}, 
	{ "tab", RTF_TAB}, 
	{ "emdash", RTF_EMDASH},
	{ "endash", RTF_ENDASH},
	{ "emspace", RTF_EMDASH},
	{ "enspace", RTF_ENDASH},
	{ "bullet", RTF_BULLET}, 
	{ "lquote", RTF_LQUOTE},
	{ "rquote", RTF_RQUOTE},
	{ "ldblquote", RTF_LDBLQUOTE},
	{ "rdblquote", RTF_RDBLQUOTE},
	{ "zwnj", RTF_ZWNONJOINER},
	{ "u", RTF_UNICODE_CHAR},
	{ "fldinst", RTF_FLDINST},
	{ "fldrslt", RTF_FLDRSLT},
	{ "fcharset", RTF_FONT_CHARSET },
	{ "annotation", RTF_ANNOTATION },
	{ "atndate", RTF_ATNDATE },
	{ "atnauthor", RTF_ATNAUTHOR }
};

enum class destination_type { text, annotation, fldinst, fldrslt };

struct RTFGroup
{
	int uc;
	//int codepage;
	destination_type destination;
};

struct RTFParserState
{
	std::stack<RTFGroup> groups;
	long int last_font_ref_num;
	std::map<long int, std::string> font_table;
	std::string author_of_next_annotation;
	tm annotation_time;
	UString annotation_text;
	UString fldinst_text;
	UString fldrslt_text;
};

static RTFCommand commandNameToEnum(char* name)
{
	for (int i = 0; i < sizeof(rtf_commands) / sizeof(RTFStringCommand); i++)
	{
		if (strcmp(name, rtf_commands[i].name) == 0)
			return rtf_commands[i].cmd;
	}
	return RTF_UNKNOWN;
}

static bool parseCommand(DataStream& data_stream, RTFCommand& cmd, long int& arg)
{
	char name[RTFNAMEMAXLEN + 1];

	int ch = data_stream.getc();
	if (isalpha(ch))
	{
		int name_count = 1;
		name[0] = (char)ch;
		while (isalpha(ch = data_stream.getc()) && name_count < RTFNAMEMAXLEN)
		{
			if(data_stream.eof())
				return false;
			name[name_count++] = (char)ch;
		}
		name[name_count] = '\0';
		cmd = commandNameToEnum(name);
		data_stream.unGetc(ch);
		if (isdigit(ch) || ch == '-' )
			arg = parseNumber(data_stream);
		else
			arg = 0;
		ch = data_stream.getc();
		if(!(ch == ' ' || ch == '\t'))
			data_stream.unGetc(ch);
	}
	else
	{
		name[0] = (char)ch;
		name[1] = '\0';
		if (ch == '\'')
		{
			cmd = RTF_CHAR;
			arg = parseCharCode(data_stream);
			if(data_stream.eof())
				return false;
		}
		else
		{
			cmd = RTF_SPEC_CHAR;
			arg = ch;
		}
	}
	docwire_log(debug) << "[cmd: " << name << " (" << arg << ")]";
	return true;
}

static std::string codepage_to_encoding(int codepage)
{
	char encoding[7];
	snprintf(encoding, 7, "CP%i", codepage);
	return encoding;
}

static std::string win_charset_to_encoding(long int win_charset)
{
	long int codepage = 1250;
	switch (win_charset)
	{
		case 0: codepage = 1250; break; // ANSI_CHARSET
		case 1: codepage = 1250; break; // DEFAULT_CHARSET
		//case 2: codepage = ; break; // SYMBOL_CHARSET not supported yet.
		case 77: codepage = 10000; break; // MAC_CHARSET
		case 128: codepage = 932; break; // SHIFTJIS_CHARSET
		case 129: codepage = 949; break; // HANGEUL_CHARSET
		case 130: codepage = 1361; break; // JOHAB_CHARSET
		case 134: codepage = 936; break; // GB2312_CHARSET
		case 136: codepage = 950; break; // CHINESEBIG5_CHARSET
		case 161: codepage = 1253; break; // GREEK_CHARSET
		case 162: codepage = 1254; break; // TURKISH_CHARSET
		case 163: codepage = 1258; break; // VIETNAMESE_CHARSET
		case 177: codepage = 1255; break; // HEBREW_CHARSET
		case 178: codepage = 1256; break; // ARABIC_CHARSET / ARABICSIMPLIFIED_CHARSET
		case 186: codepage = 1257; break; // BALTIC_CHARSET
		case 204: codepage = 1251; break; // RUSSIAN_CHARSET / CYRILLIC_CHARSET
		case 222: codepage = 874; break; // THAI_CHARSET
		case 238: codepage = 1250; break; // EASTEUROPE_CHARSET / 
		case 255: codepage = 850; break; // OEM_CHARSET
	}
	return codepage_to_encoding(codepage);
}

static void parse_dttm_time(int dttm, tm& tm)
{
	tm.tm_sec = 0;
	tm.tm_min = dttm & 0x0000003F;
	dttm >>= 6;
	tm.tm_hour = dttm & 0x0000001F;
	dttm >>= 5;
	tm.tm_mday = dttm & 0x0000001F;
	dttm >>= 5;
	tm.tm_mon = dttm & 0x0000000F - 1;
	dttm >>= 4;
	tm.tm_year = dttm & 0x000001FF;
}

static void execCommand(DataStream& data_stream, UString& text, int& skip, RTFParserState& state, RTFCommand cmd, long int arg,
	TextConverter*& converter, const std::function<void(std::exception_ptr)>& non_fatal_error_handler)
{
	switch (cmd)
	{
		case RTF_SPEC_CHAR:
			if (arg == '*' && skip == 0)
				skip = state.groups.size() - 1;
			else if (arg == '\r' || arg == '\n') // the same as \para command
				text += UString("\n");
			else if (arg == '~')
				text += UString((UChar)0xA0); /* No-break space */
			else if (arg == '-')
				text += UString((UChar)0xAD); /* Optional hyphen */
			break;
		case RTF_EMDASH:
			text += UString((UChar)0x2014);
			break;
		case RTF_ENDASH: 
			text += UString((UChar)0x2013);
			break;
		case RTF_BULLET: 
			text += UString((UChar)0x2022);
			break;
		case RTF_LQUOTE:
			text += UString((UChar)0x2018);
			break;
		case RTF_RQUOTE:
			text += UString((UChar)0x2019);
			break;
		case RTF_LDBLQUOTE:
			text += UString((UChar)0x201C);
			break;
		case RTF_RDBLQUOTE:
			text += UString((UChar)0x201D);
			break;
		case RTF_ZWNONJOINER:
			text += UString((UChar)0xfeff);
			break;
		case RTF_EMSPACE:
		case RTF_ENSPACE:
			text += UString(' ');
			break;
		case RTF_CHAR:
			if (skip == 0)
			{
				if (converter != NULL)
					text += converter->convert((const char*)&arg, sizeof(arg));
				else
					text += UString((UChar)arg);
			}
			break;
		case RTF_UC:
			state.groups.top().uc = arg;
			break;
		case RTF_TAB:
			text += UString((UChar)0x0009);
			break;
		case RTF_UNICODE_CHAR:
			if (arg < 0)
				break;
			if (skip == 0)
				text += UString((UChar)arg);
			for (int i = 0; i < state.groups.top().uc; i++)
			{
				char ch = data_stream.getc();
				if (ch == '\\')
				{
					RTFCommand tmp_cmd;
					long int tmp_arg;
					parseCommand(data_stream, tmp_cmd, tmp_arg);
				}
			}
			break;
		case RTF_PARA:
			text += UString("\n");
			break;
		case RTF_CELL:
			text += UString("\n");
			break;
		case RTF_FLDINST:
			state.groups.top().destination = destination_type::fldinst;
			state.fldinst_text = "";
			skip = 0;
			break;
		case RTF_FLDRSLT:
			state.groups.top().destination = destination_type::fldrslt;
			state.fldrslt_text = "";
			skip = 0;
			break;
		case RTF_PICT:
		case RTF_FONTTBL:
		case RTF_INFO:
		case RTF_COLORTBL:
		case RTF_STYLESHEET:
		case RTF_LISTTABLE:
		case RTF_LISTOVERRIDETABLE:
		case RTF_RSIDTBL:
		case RTF_GENERATOR:
		case RTF_DATAFIELD:
			if (skip == 0)
				skip = state.groups.size() - 1;
			break;
		case RTF_LANG:
			break;
		case RTF_LINE:
			text += UString("\n");
			break;
		case RTF_CODEPAGE:
			docwire_log(debug) << "Initializing converter for codepage " << arg;
			converter = new TextConverter(codepage_to_encoding(arg));
			if (converter->isOk())
			{
				docwire_log(debug) << "Converter initialized.";
			}
			else
			{
				non_fatal_error_handler(make_error_ptr("Converter initialization error"));
				delete converter;
				converter = NULL;
			}
			break;
		case RTF_FONT_CHARSET:
			docwire_log(debug) << "Setting win charset " << arg << " for font number " << state.last_font_ref_num;
			state.font_table[state.last_font_ref_num] = win_charset_to_encoding(arg);
			break;
		case RTF_F:
			if (state.font_table.find(arg) != state.font_table.end())
			{
				docwire_log(debug) << "Font number " << arg << " referenced. Setting converter for encoding " << state.font_table[arg];
				if (converter != NULL)
					converter->setFromCode(state.font_table[arg]);
			}
			else
				state.last_font_ref_num = arg;
			break;

		case RTF_ANNOTATION:
			state.groups.top().destination = destination_type::annotation;
			state.annotation_text = "";
			skip = 0;
			break;

		case RTF_ATNDATE:
		{
			char ch;
			std::string s;
			while (isdigit(ch = data_stream.getc()) && !data_stream.eof())
				s += ch;
			if (!data_stream.eof())
				data_stream.unGetc(ch);
			parse_dttm_time(str_to_int(s), state.annotation_time);
			break;
		}

		case RTF_ATNAUTHOR:
		{
			state.author_of_next_annotation = "";
			char ch;
			while ((ch = data_stream.getc()) != '}' && !data_stream.eof())
				state.author_of_next_annotation += ch;
			if (!data_stream.eof())
				data_stream.unGetc(ch);
			break;
		}
	}
}

namespace
{
	std::mutex converter_mutex;
} // anonymous namespace

void RTFParser::parse(const data_source& data) const
{
	docwire_log(debug) << "Using RTF parser.";
	UString text;
	std::span<const std::byte> span = data.span();
	auto stream = std::make_unique<BufferStream>(reinterpret_cast<const char*>(span.data()), span.size());
	TextConverter* converter = NULL;
	try
	{
<<<<<<< HEAD
=======
		throw_if (!understands(data), "Not a RTF file", errors::uninterpretable_data{}); //check if this is really rtf file
>>>>>>> 5dd6c8f3
		sendTag(tag::Document
			{
				.metadata = [this, &data]() { return metaData(data); }
			});
		char ch;
		RTFParserState state;
		state.groups.push(RTFGroup());
		state.groups.top().uc = 1;
		state.groups.top().destination = destination_type::text;
		state.last_font_ref_num = 0;
		int skip = 0;
		while ((ch = stream->getc()) != EOF)
		{
			switch (ch)
			{
				case '\\':
				{
					RTFCommand cmd;
					long int arg;
					if (!parseCommand(*stream, cmd, arg))
						break;
					UString fragment_text;
					{
						std::lock_guard<std::mutex> converter_mutex_lock(converter_mutex);
						execCommand(*stream, fragment_text, skip, state, cmd, arg, converter, [this](std::exception_ptr e) { sendTag(e); });
					}
					switch (state.groups.top().destination)
					{
						case destination_type::annotation:
							state.annotation_text += fragment_text;
							break;
						case destination_type::fldinst:
							state.fldinst_text += fragment_text;
							break;
						case destination_type::fldrslt:
							state.fldrslt_text += fragment_text;
							break;
						default:
							text += fragment_text;
					}
					break;
				}

				case '{':
					state.groups.push(state.groups.top());
					//state.groups.top().destination = destination_type::text;
					break;
				case '}':
				{
					destination_type destination = state.groups.top().destination;
					state.groups.pop();
					if (destination == destination_type::annotation && state.groups.top().destination != destination_type::annotation)
						sendTag(tag::Comment{.author = state.author_of_next_annotation, .time = date_to_string(state.annotation_time), .comment = ustring_to_string(state.annotation_text)});
					else if (destination == destination_type::fldinst)
					{
					}
					else if (destination == destination_type::fldrslt && state.groups.top().destination != destination_type::fldrslt)
					{
						std::string fldinst_text = ustring_to_string(state.fldinst_text);
						if (fldinst_text.starts_with("HYPERLINK "))
						{
							std::string::size_type space_pos = fldinst_text.find(' ', 10);
							if (space_pos == std::string::npos)
								space_pos = fldinst_text.size();
							std::string url = fldinst_text.substr(10, space_pos - 10);
							if (url.front() == '"')
								url = url.substr(1);
							if (url.back() == ' ')
								url = url.substr(0, url.size() - 1);
							if (url.back() == '"')
								url = url.substr(0, url.size() - 1);
							sendTag(tag::Link{.url = url});
							sendTag(tag::Text{.text = ustring_to_string(state.fldrslt_text)});
							sendTag(tag::CloseLink{});
						}
					}
					if (skip > state.groups.size() - 1)
						skip = 0;
					if (!text.isEmpty())
					{
						sendTag(tag::Text({.text = ustring_to_string(text)}));
						text = "";
					}
					break;
				}

				default:
					if (skip == 0 && (ch != '\n' || state.groups.top().destination == destination_type::annotation) && ch != '\r')
					{
						UString fragment_text;
						if (converter != NULL)
							fragment_text = converter->convert((const char*)&ch, sizeof(ch));
						else
							fragment_text = UString((UChar)ch);
						switch (state.groups.top().destination)
						{
							case destination_type::annotation:
								state.annotation_text += fragment_text;
								break;
							case destination_type::fldinst:
								state.fldinst_text += fragment_text;
								break;
							case destination_type::fldrslt:
								state.fldrslt_text += fragment_text;
								break;
							default:
								text += fragment_text;
						}
					}
			}
			throw_if (state.groups.size() == 0, "File is corrupted", errors::uninterpretable_data{}); //it will crash soon if groups.size() returns zero... better to check
		}
		if (converter != NULL)
			delete converter;
		converter = NULL;
		sendTag(tag::CloseDocument{});
	}
	catch (std::bad_alloc& ba)
	{
		if (converter)
			delete converter;
		converter = NULL;
		throw;
	}
}

static bool parse_rtf_time(const std::string& s, tm& time)
{
	time = tm();
	size_t p2 = s.find("\\yr");
	if (p2 != std::string::npos)
	{
		std::istringstream(s.substr(p2 + 3)) >> time.tm_year;
		if (time.tm_year == 0)
		{
			// Sometimes field exists but date is zero.
			// Last modification time saved by LibreOffice 3.5 when document is created is an example.
			return false;
		}
		time.tm_year -= 1900;
	}
	p2 = s.find("\\mo");
	if (p2 != std::string::npos)
	{
		std::istringstream(s.substr(p2 + 3)) >> time.tm_mon;
		time.tm_mon--;
	}
	p2 = s.find("\\dy");
	if (p2 != std::string::npos)
		std::istringstream(s.substr(p2 + 3)) >> time.tm_mday;
	p2 = s.find("\\hr");
	if (p2 != std::string::npos)
		std::istringstream(s.substr(p2 + 3)) >> time.tm_hour;
	p2 = s.find("\\min");
	if (p2 != std::string::npos)
		std::istringstream(s.substr(p2 + 4)) >> time.tm_min;
	p2 = s.find("\\sec");
	if (p2 != std::string::npos)
		std::istringstream(s.substr(p2 + 4)) >> time.tm_sec;
	return true;
}

attributes::Metadata RTFParser::metaData(const data_source& data) const
{	
	attributes::Metadata meta;
	docwire_log(debug) << "Extracting metadata.";
	std::string content = data.string();
	size_t p = content.find("\\author ");
	if (p != std::string::npos)
	{
		std::string author;
		for (int i = p + 8; content[i] != '{' && content[i] != '}'; i++)
			author += content[i];
		meta.author = author;
	}
	p = content.find("\\operator ");
	if (p != std::string::npos)
	{
		std::string last_modified_by;
		for (int i = p + 10; content[i] != '{' && content[i] != '}'; i++)
			last_modified_by += content[i];
		meta.last_modified_by = last_modified_by;
	}
	p = content.find("\\creatim");
	if (p != std::string::npos)
	{
		std::string s;
		for (int i = p + 8; content[i] != '}'; i++)
			s += content[i];
		tm creation_date;
		if (parse_rtf_time(s, creation_date))
			meta.creation_date = creation_date;
	}
	p = content.find("\\revtim");
	if (p != std::string::npos)
	{
		std::string s;
		for (int i = p + 7; content[i] != '}'; i++)
			s += content[i];
		tm last_modification_date;
		if (parse_rtf_time(s, last_modification_date))
			meta.last_modification_date = last_modification_date;
	}
	p = content.find("\\nofpages");
	if (p != std::string::npos)
	{
		std::string s;
		for (int i = p + 9; content[i] != '}'; i++)
			s += content[i];
		int page_count;
		std::istringstream(s) >> page_count;
		meta.page_count = page_count;
	}
	p = content.find("\\nofwords");
	if (p != std::string::npos)
	{
		std::string s;
		for (int i = p + 9; content[i] != '}'; i++)
			s += content[i];
		int word_count;
		std::istringstream(s) >> word_count;
		meta.word_count = word_count;
	}
	return meta;
}

} // namespace docwire<|MERGE_RESOLUTION|>--- conflicted
+++ resolved
@@ -488,10 +488,6 @@
 	TextConverter* converter = NULL;
 	try
 	{
-<<<<<<< HEAD
-=======
-		throw_if (!understands(data), "Not a RTF file", errors::uninterpretable_data{}); //check if this is really rtf file
->>>>>>> 5dd6c8f3
 		sendTag(tag::Document
 			{
 				.metadata = [this, &data]() { return metaData(data); }
