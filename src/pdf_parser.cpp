--- conflicted
+++ resolved
@@ -8018,13 +8018,8 @@
 								}
 								try
 								{
-<<<<<<< HEAD
-									podofo_freetype_mutex.lock();
-=======
 									std::lock_guard<std::mutex> podofo_freetype_mutex_lock(podofo_freetype_mutex);
->>>>>>> 6c4114c0
 									pCurFont = page->GetResources()->GetFont(font_name);
-									podofo_freetype_mutex.unlock();
 								}
 								catch (PoDoFo::PdfError &error)
 								{
@@ -8320,13 +8315,8 @@
 	{
 		if (impl->m_data_stream)
 			delete impl->m_data_stream;
-<<<<<<< HEAD
-		podofo_freetype_mutex.lock();
-=======
 		std::lock_guard<std::mutex> podofo_freetype_mutex_lock(podofo_freetype_mutex);
->>>>>>> 6c4114c0
 		delete impl;
-		podofo_freetype_mutex.unlock();
 	}
 }
 
