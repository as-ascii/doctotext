--- conflicted
+++ resolved
@@ -644,26 +644,6 @@
 
 XLSBParser::~XLSBParser() = default;
 
-<<<<<<< HEAD
-=======
-bool XLSBParser::understands(const data_source& data) const
-{
-	ZipReader unzip{data};
-	try
-	{
-		unzip.open();
-	if (!unzip.exists("xl/workbook.bin"))
-		return false;
-	}
-	catch (const std::exception&)
-	{
-		throw_if (is_encrypted_with_ms_offcrypto(data), errors::file_encrypted{}, "Microsoft Office Document Cryptography");
-		return false;
-	}
-	return true;
-}
-
->>>>>>> 5dd6c8f3
 attributes::Metadata XLSBParser::metaData(const ZipReader& unzip) const
 {
 	attributes::Metadata metadata;
