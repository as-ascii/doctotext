/*********************************************************************************************************************************************/
/*  DocWire SDK: Award-winning modern data processing in C++20. SourceForge Community Choice & Microsoft support. AI-driven processing.      */
/*  Supports nearly 100 data formats, including email boxes and OCR. Boost efficiency in text extraction, web data extraction, data mining,  */
/*  document analysis. Offline processing possible for security and confidentiality                                                          */
/*                                                                                                                                           */
/*  Copyright (c) SILVERCODERS Ltd, http://silvercoders.com                                                                                  */
/*  Project homepage: https://github.com/docwire/docwire                                                                                     */
/*                                                                                                                                           */
/*  SPDX-License-Identifier: GPL-2.0-only OR LicenseRef-DocWire-Commercial                                                                   */
/*********************************************************************************************************************************************/

#ifndef DOCWIRE_PDF_PARSER_H
#define DOCWIRE_PDF_PARSER_H

#include "parser.h"
#include "tags.h"
#include <vector>

namespace docwire
{

class Metadata;

class DllExport PDFParser : public Parser
{
	private:
		struct Implementation;
		Implementation* impl;
		attributes::Metadata metaData(const data_source& data) const;

	public:
		PDFParser();
		~PDFParser();
		void parse(const data_source& data) const override;
<<<<<<< HEAD
		inline static const std::vector<mime_type> supported_mime_types = { mime_type{"application/pdf"} };
=======
    	static std::vector<file_extension> getExtensions() { return { file_extension{".pdf"} }; }

		bool understands(const data_source& data) const override;
>>>>>>> 598f9663
};

} // namespace docwire

#endif<|MERGE_RESOLUTION|>--- conflicted
+++ resolved
@@ -32,13 +32,7 @@
 		PDFParser();
 		~PDFParser();
 		void parse(const data_source& data) const override;
-<<<<<<< HEAD
 		inline static const std::vector<mime_type> supported_mime_types = { mime_type{"application/pdf"} };
-=======
-    	static std::vector<file_extension> getExtensions() { return { file_extension{".pdf"} }; }
-
-		bool understands(const data_source& data) const override;
->>>>>>> 598f9663
 };
 
 } // namespace docwire
