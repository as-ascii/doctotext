--- conflicted
+++ resolved
@@ -135,12 +135,6 @@
 			return m_id;
 		}
 
-<<<<<<< HEAD
-		void log_to_record_stream(log_record_stream& s) const
-		{
-			s << docwire_log_streamable_obj(*this, m_file_extension);
-		}
-
 		std::optional<std::pair<mime_type, confidence>> highest_confidence_mime_type_info() const
 		{
 			auto hc_mt_it = std::max_element(mime_types.begin(), mime_types.end(),
@@ -190,8 +184,6 @@
 
 		std::unordered_map<mime_type, confidence> mime_types;
 
-=======
->>>>>>> 598f9663
 	private:
 		std::variant<std::filesystem::path, std::vector<std::byte>, std::span<const std::byte>, std::string, std::string_view, seekable_stream_ptr, unseekable_stream_ptr> m_source;
 		std::optional<docwire::file_extension> m_file_extension;
