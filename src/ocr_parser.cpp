--- conflicted
+++ resolved
@@ -216,12 +216,8 @@
 
     tesseract_libtiff_mutex.lock();
     if (api->Init(impl->m_tessdata_prefix.c_str(), langs.c_str())) {
-<<<<<<< HEAD
         tesseract_libtiff_mutex.unlock();
-        throw Exception{ "Could not initialize tesseract.\n" };
-=======
         throw RuntimeError{ "Could not initialize Tesseract." };
->>>>>>> 1cdec28d
     }
     tesseract_libtiff_mutex.unlock();
 
