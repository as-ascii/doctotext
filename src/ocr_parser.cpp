/*********************************************************************************************************************************************/
/*  DocWire SDK: Award-winning modern data processing in C++20. SourceForge Community Choice & Microsoft support. AI-driven processing.      */
/*  Supports nearly 100 data formats, including email boxes and OCR. Boost efficiency in text extraction, web data extraction, data mining,  */
/*  document analysis. Offline processing possible for security and confidentiality                                                          */
/*                                                                                                                                           */
/*  Copyright (c) SILVERCODERS Ltd, http://silvercoders.com                                                                                  */
/*  Project homepage: https://github.com/docwire/docwire                                                                                     */
/*                                                                                                                                           */
/*  SPDX-License-Identifier: GPL-2.0-only OR LicenseRef-DocWire-Commercial                                                                   */
/*********************************************************************************************************************************************/

#include "ocr_parser.h"
#include "parser_parameters.h"

#include <leptonica/allheaders.h>
#include <leptonica/array_internal.h>
#include <leptonica/pix_internal.h>
#include <tesseract/baseapi.h>
#include <tesseract/ocrclass.h>

#include <boost/dll/runtime_symbol_info.hpp>
#include <boost/lexical_cast.hpp>
#include <boost/signals2.hpp>

#include <filesystem>
#include <iostream>
#include <cstdlib>
#include <algorithm>
#include <magic_enum_iostream.hpp>
#include "exception.h"
#include "log.h"
#include "misc.h"
#include <mutex>
#include <numeric>

namespace docwire
{

struct OCRParser::Implementation
{
    explicit Implementation(const std::string& file_name)
    : m_file_name{ file_name }, m_buffer{nullptr}, m_buffer_size{0}
    { 
    }

  Implementation(const char* buffer, size_t size)
    : m_buffer{buffer}, m_buffer_size{size}
  {
  }

    ~Implementation() = default;

    std::string m_file_name{};
    const char* m_buffer;
    size_t m_buffer_size;
    std::string m_tessdata_prefix;
    boost::signals2::signal<void(Info &info)> m_on_new_node_signal;
};  

void OCRParser::ImplementationDeleter::operator() (Implementation* impl)
{
    delete impl;
}

std::string OCRParser::get_default_tessdata_prefix()
{
    return "./tessdata/";
}

OCRParser::OCRParser(const OCRParser& ocr_parser)
{
  if (!ocr_parser.impl->m_file_name.empty())
  {
    impl = std::unique_ptr<Implementation, ImplementationDeleter>
      {new Implementation{ ocr_parser.impl->m_file_name }, ImplementationDeleter{}};
  }
  else
  {
    impl = std::unique_ptr<Implementation, ImplementationDeleter>
      {new Implementation{ocr_parser.impl->m_buffer, ocr_parser.impl->m_buffer_size}, ImplementationDeleter{}};
  }
}

OCRParser::OCRParser(const std::string& file_name, const Importer* inImporter)
: Parser(inImporter)
{
  impl = std::unique_ptr<Implementation, ImplementationDeleter>{new Implementation{file_name}, ImplementationDeleter{}};
}

OCRParser::OCRParser(const char* buffer, size_t size, const Importer* inImporter)
: Parser(inImporter)
{
  impl = std::unique_ptr<Implementation, ImplementationDeleter> {new Implementation{buffer, size}, ImplementationDeleter{}};
}

OCRParser::~OCRParser() = default;

Pix* pixToGrayscale(Pix* pix)
{
    Pix* output{};
    switch(pix->d)
    {
    case 8:
        output = pixRemoveColormap(pix, REMOVE_CMAP_TO_GRAYSCALE); 
        break;
    case 16:
        {
            auto tmp = pixConvert16To8(pix, 0);
            output = pixRemoveColormap(tmp, REMOVE_CMAP_TO_GRAYSCALE); 
            pixDestroy(&tmp);
            break;
        }
    case 32:
        {
            auto tmp = pixRemoveAlpha(pix);
            output = pixConvertRGBToGrayFast(tmp);
            pixDestroy(&tmp);
            break;	
        }
    default:
        throw std::runtime_error{ "Format not supported: bpp" + pix->d };
    }
    return output;
}

Pix* binarizePix(Pix* pix)
{
    Pix* temp{ NULL };
    // 200x200 - size of the binarized tiles; 0, 0 - no smoothing; 0.1 - typical scorefract
    pixOtsuAdaptiveThreshold(pix, 200, 200, 0, 0, 0.1, NULL, &temp);
    return temp;
}

Pix* scalePix(Pix* pix)
{
    Pix* scaled{ nullptr };
    if(pix->xres && pix->yres)
    {
        // Calculate the scale-factors
        constexpr float desired{ 301.f };
        float xScaleFactor{}, yScaleFactor{};

        xScaleFactor = desired / pix->xres;
        yScaleFactor = desired / pix->yres;

        scaled = pixScaleGrayLI(pix, xScaleFactor, yScaleFactor);
    }
    else
    {
        // For corrupted files
        scaled = pixScale(pix, 4, 4);
    }
    return scaled;
}

namespace
{
    using tesseract::TessBaseAPI;
    auto tessAPIDeleter = [](TessBaseAPI* tessAPI)
    {
        tessAPI->End();
        delete tessAPI;
    };
    using tessAPIWrapper = std::unique_ptr<TessBaseAPI, decltype(tessAPIDeleter)>;

    auto pixDeleter = [](Pix* pix)
    {
        pixDestroy(&pix);
    };
    using PixWrapper = std::unique_ptr<Pix, decltype(pixDeleter)>;
}

bool cancel (void* data, int words)
{
  auto* signal = reinterpret_cast<boost::signals2::signal<void(Info &info)>*>(data);
  Info info;
  (*signal)(info);
  return info.cancel;
}

using magic_enum::ostream_operators::operator<<;

namespace
{
    std::mutex tesseract_libtiff_mutex;
} // anonymous namespace

std::string OCRParser::plainText(const FormattingStyle& formatting, const std::vector<Language>& languages) const
{
    tessAPIWrapper api{ nullptr, tessAPIDeleter };
    try
    {
        api.reset(new TessBaseAPI{});
    }
    catch(const std::bad_alloc& exc)
    {
        throw;
    }

    auto tess_data_prefix = m_parameters.getParameterValue<std::string>("TESSDATA_PREFIX");
    if (tess_data_prefix)
    {
      impl->m_tessdata_prefix = *tess_data_prefix;
    }
    else
    {
      impl->m_tessdata_prefix = locate_resource("tessdata-fast").string();
    }

    std::string langs = std::accumulate(languages.begin(), languages.end(), std::string{},
      [](const std::string& acc, const Language& lang)
      {
        return acc + (acc.empty() ? "" : "+") + boost::lexical_cast<std::string>(lang);
      });
    docwire_log_var(langs);

<<<<<<< HEAD
    tesseract_libtiff_mutex.lock();
    if (api->Init(impl->m_tessdata_prefix.c_str(), langs.c_str())) {
        tesseract_libtiff_mutex.unlock();
        throw RuntimeError{ "Could not initialize Tesseract." };
=======
    {
        std::lock_guard<std::mutex> tesseract_libtiff_mutex_lock{ tesseract_libtiff_mutex };
        if (api->Init(impl->m_tessdata_prefix.c_str(), langs.c_str())) {
            throw RuntimeError{ "Could not initialize Tesseract." };
        }
>>>>>>> 6c4114c0
    }
    tesseract_libtiff_mutex.unlock();

    // Read the image and convert to a gray-scale image
    PixWrapper gray{ nullptr, pixDeleter };

    tesseract_libtiff_mutex.lock();
    PixWrapper image(impl->m_file_name.empty() ? pixReadMem((const unsigned char*)(impl->m_buffer), impl->m_buffer_size)
                     : pixRead(impl->m_file_name.c_str()), pixDeleter);
    tesseract_libtiff_mutex.unlock();

    PixWrapper inverted{ nullptr, pixDeleter };
    try
    {
        gray.reset(pixToGrayscale(image.get()));
	    NUMA* histogram = pixGetGrayHistogram(gray.get(), 1);

        double weight_sum{ 0 };
        double sum{ 0 };

        constexpr int shadeScale{ 256 }; // where 0 - black, 255 - white
        for(int i{ 0 }; i < shadeScale; ++i)
        {
            // calculating weighted average of shade
            sum += (i+1) * histogram->array[i];
            weight_sum += histogram->array[i];
        }

        if(static_cast<int>(sum / weight_sum) <= shadeScale / 2)
        {
            inverted.reset(pixInvert(nullptr, gray.get()));
        }
        else
        {
            inverted.reset(gray.release());
        }
    }
    catch(const std::exception& e)
    {
        throw;
    }

    api->SetImage(inverted.get());
    tesseract::ETEXT_DESC monitor;
    auto ocr_timeout = m_parameters.getParameterValue<int32_t>("ocr_timeout");
    if (ocr_timeout)
    {
        monitor.set_deadline_msecs(*ocr_timeout);
    }
    monitor.cancel = &cancel;
    monitor.cancel_this = &(impl->m_on_new_node_signal);
    api->Recognize(&monitor);
    auto txt = api->GetUTF8Text();
    std::string output{ txt };
    delete[] txt;
    return output;
}

void OCRParser::setTessdataPrefix(const std::string& tessdata_prefix)
{
    impl->m_tessdata_prefix = tessdata_prefix;
}

bool OCRParser::isOCR() const
{
    if(impl == nullptr) return false;
    Pix* image = impl->m_file_name.empty() ? pixReadMem((const unsigned char*)(impl->m_buffer), impl->m_buffer_size) :
                 pixRead(impl->m_file_name.c_str());
    return image != nullptr;
}

Parser&
OCRParser::withParameters(const ParserParameters &parameters)
{
	Parser::withParameters(parameters);
    return *this;
}

void
OCRParser::parse() const
{
  docwire_log(debug) << "Using OCR parser.";
  Info info(StandardTag::TAG_TEXT);
  auto language = m_parameters.getParameterValue<std::vector<Language>>("languages");
  info.plain_text = plainText(getFormattingStyle(), language && language->size() > 0 ? *language : std::vector({ Language::eng }));
  impl->m_on_new_node_signal(info);
}

Parser& OCRParser::addOnNewNodeCallback(NewNodeCallback callback)
{
  impl->m_on_new_node_signal.connect(callback);
  return *this;
}

} // namespace docwire<|MERGE_RESOLUTION|>--- conflicted
+++ resolved
@@ -214,20 +214,12 @@
       });
     docwire_log_var(langs);
 
-<<<<<<< HEAD
-    tesseract_libtiff_mutex.lock();
-    if (api->Init(impl->m_tessdata_prefix.c_str(), langs.c_str())) {
-        tesseract_libtiff_mutex.unlock();
-        throw RuntimeError{ "Could not initialize Tesseract." };
-=======
     {
         std::lock_guard<std::mutex> tesseract_libtiff_mutex_lock{ tesseract_libtiff_mutex };
         if (api->Init(impl->m_tessdata_prefix.c_str(), langs.c_str())) {
             throw RuntimeError{ "Could not initialize Tesseract." };
         }
->>>>>>> 6c4114c0
-    }
-    tesseract_libtiff_mutex.unlock();
+    }
 
     // Read the image and convert to a gray-scale image
     PixWrapper gray{ nullptr, pixDeleter };
