--- conflicted
+++ resolved
@@ -166,8 +166,6 @@
     find_library(htmlcxx htmlcxx REQUIRED)
     find_library(charsetdetect charsetdetect REQUIRED)
     find_library(mimetic mimetic REQUIRED)
-    find_library(bfio bfio REQUIRED)
-    find_library(pff pff REQUIRED)
     target_link_libraries(doctotext_parsers PRIVATE
         ${podofo}
         Freetype::Freetype
@@ -176,17 +174,9 @@
         ${htmlcxx}
         LibXml2::LibXml2 ${libxml2_dep_iconv} ${libxml2_dep_lzma}
         pthread
-<<<<<<< HEAD
         ZLIB::ZLIB
         ${charsetdetect}
         ${mimetic}
-        ${bfio}
-        ${pff}
-=======
-        z
-        charsetdetect
-        mimetic
->>>>>>> 2162ae37
         doctotext_core
         )
     find_path(unzip_incdir unzip.h)
@@ -254,7 +244,11 @@
             )
     target_compile_options(doctotext_mail PUBLIC "/Zc:__cplusplus")
 else()
-    target_link_libraries(doctotext_mail PRIVATE bfio pff mimetic htmlcxx pthread doctotext_core)
+    find_library(mimetic mimetic REQUIRED)
+    find_library(bfio bfio REQUIRED)
+    find_library(pff pff REQUIRED)
+    find_library(htmlcxx htmlcxx REQUIRED)
+    target_link_libraries(doctotext_mail PRIVATE ${bfio} ${pff} ${mimetic} ${htmlcxx} pthread doctotext_core)
 endif()
 
 if(${CMAKE_SYSTEM_NAME} MATCHES "Windows")
