set(CMAKE_CXX_STANDARD 17)
set(CMAKE_INSTALL_RPATH .)

set(DOCTOTEXT_SOURCES
        doctotext_c_api.cpp
        attachment.cpp
        exception.cpp
        decompress_archives.cpp
        doctotext_link.cpp
        list_style.cpp
        log.cpp
        metadata.cpp
        misc.cpp
        variant.cpp
        language.cpp
        parser_parameters.cpp
        thread_safe_ole_storage.cpp
        thread_safe_ole_stream_reader.cpp
        data_stream.cpp
        parser.cpp
        parser_manager.cpp
        parser_parameters.cpp
        html_writer.cpp
        csv_writer.cpp
        plain_text_writer.cpp
        standard_filter.cpp
        simple_extractor.cpp
        importer.cpp
        exporter.cpp
        transformer_func.cpp
        meta_data_writer.cpp
        chain_element.cpp
        parsing_chain.cpp
        input.cpp)

if(MSVC)
    add_definitions(-DMSVC_BUILD)
endif()

if (DOCTOTEXT_SHARED)
   add_library(doctotext_core SHARED ${DOCTOTEXT_SOURCES})
else()
   add_library(doctotext_core STATIC ${DOCTOTEXT_SOURCES})
endif()

if(MSVC)
<<<<<<< HEAD
    configure_file(/bin/wv2.dll ${CMAKE_BINARY_DIR}/wv2.dll COPYONLY)
    find_library(wvWare wv2 HINTS "C:/lib/static")
    find_library(pthread_d pthreadVC3d HINTS "C:/vcpkg/packages/pthreads_x64-windows/debug/lib")
    find_library(pthread pthreadVC3 HINTS "C:/vcpkg/packages/pthreads_x64-windows/lib")
    target_link_directories(doctotext_core PUBLIC "C:/lib")
    target_link_libraries(doctotext_core PRIVATE general ${wvWare}
                                                 debug ${pthread_d}
                                                 optimized ${pthread}
                                                 debug boost_filesystem-vc140-mt-gd
                                                 optimized boost_filesystem-vc140-mt
                                                 debug boost_system-vc140-mt-gd
                                                 optimized boost_system-vc140-mt
                                                 general archive)

=======
    find_path(wv2_inc_dir wv2/parser.h REQUIRED)
    set(wv2_prefix "${wv2_inc_dir}/..")
    find_library(wvWare wv2 HINTS "${wv2_prefix}/lib/static" REQUIRED)
    configure_file(${wv2_prefix}/bin/wv2.dll ${CMAKE_BINARY_DIR}/wv2.dll COPYONLY)
    find_package(PThreads4W REQUIRED)
    find_package(Boost REQUIRED COMPONENTS filesystem system)
    target_link_libraries(doctotext_core PRIVATE ${wvWare}
                                                 PThreads4W::PThreads4W
                                                 Boost::filesystem
                                                 Boost::system)
    target_include_directories(doctotext_core PUBLIC ${wv2_inc_dir})
>>>>>>> 8399058e
    set_target_properties( doctotext_core
            PROPERTIES
            RUNTIME_OUTPUT_DIRECTORY_RELEASE "${CMAKE_SOURCE_DIR}/build"
            RUNTIME_OUTPUT_DIRECTORY_DEBUG "${CMAKE_SOURCE_DIR}/build"
            )
    target_compile_options(doctotext_core PUBLIC "/Zc:__cplusplus")

else()
    find_library(wvWare wv2 REQUIRED)
    get_filename_component(wvWare_libdir ${wvWare} DIRECTORY)
    set(wvWare_incdir "${wvWare_libdir}/../include")
    if(APPLE)
        set(wvWare_libname "libwv2.4.dylib")
    else()
        if(EXISTS "${wvWare_libdir}/libwv2.so.4")
            set(wvWare_libname "libwv2.so.4")
        else()
            set(wvWare_libname "libwv2.so.1")
        endif()
    endif()
    if (NOT MINGW)
        configure_file(${wvWare_libdir}/${wvWare_libname} ${CMAKE_BINARY_DIR}/src/${wvWare_libname} COPYONLY)
        configure_file(${wvWare_libdir}/${wvWare_libname} ${CMAKE_BINARY_DIR}/tests/${wvWare_libname} COPYONLY)
    endif()
    find_library(boost_filesystem boost_filesystem REQUIRED)
    find_library(boost_system boost_system REQUIRED)
    find_package(LibArchive)
    if (LibArchive_FOUND)
        set(archive "LibArchive::LibArchive")
    else()
        find_library(archive archive REQUIRED)
    endif()
    target_link_libraries(doctotext_core PRIVATE ${wvWare} pthread ${boost_filesystem} ${boost_system} ${archive})
    find_path(boost_signals2_inc boost/signals2.hpp REQUIRED)
    target_include_directories(doctotext_core PUBLIC ${wvWare_incdir} ${boost_signals2_inc})
endif()

target_compile_options(doctotext_core PUBLIC ${EXTRA_FLAGS})

if(${CMAKE_SYSTEM_NAME} MATCHES "Linux")
    target_link_libraries(doctotext_core PRIVATE dl)
endif()

add_library(doctotext_parsers SHARED
        entities.cpp
        doctotext_unzip.cpp
        oshared.cpp
        xml_fixer.cpp
        xml_stream.cpp
        html_parser.cpp
        doc_parser.cpp
        common_xml_document_parser.cpp
        iwork_parser.cpp
        odf_ooxml_parser.cpp
        odfxml_parser.cpp
        pdf_parser.cpp
        ppt_parser.cpp
        rtf_parser.cpp
        txt_parser.cpp
        xls_parser.cpp
        xlsb_parser.cpp
        basic_parser_provider.cpp)

find_package(LibXml2 REQUIRED)
find_package(ZLIB REQUIRED)

target_include_directories(doctotext_parsers PUBLIC
        ../
        .
        ${LIBXML2_INCLUDE_DIR}
        )

target_include_directories(doctotext_core PUBLIC
        ../
        .
        )
if(MSVC)
    find_library(podofo podofo REQUIRED)
    find_package(Freetype REQUIRED)
    find_library(unzip unzip REQUIRED)
    find_package(PThreads4W REQUIRED)
    find_library(htmlcxx htmlcxx REQUIRED)
    find_library(charsetdetect charsetdetect REQUIRED)
    find_library(mimetic NAMES mimetic mimeticd libmimetic libmimeticd REQUIRED)
    find_package(Iconv REQUIRED)
    target_link_libraries(doctotext_parsers PRIVATE
            ${podofo}
            ${unzip}
            ${wvWare}
            ${htmlcxx}
            ${LIBXML2_LIBRARIES}
            ${charsetdetect}
            doctotext_core
            Freetype::Freetype
            PThreads4W::PThreads4W
            ZLIB::ZLIB
            ${mimetic}
            Iconv::Iconv
            )
    target_compile_options(doctotext_parsers PUBLIC "/Zc:__cplusplus")
else()
    find_library(podofo podofo REQUIRED)
    find_package(Freetype REQUIRED)
    find_library(unzip unzip REQUIRED)
    find_package(LibXml2 REQUIRED)
    if (NOT MINGW)
        find_package(Iconv REQUIRED)
        set(libxml2_dep_iconv "Iconv::Iconv")
        find_package(LibLZMA REQUIRED)
        set(libxml2_dep_lzma "LibLZMA::LibLZMA")
    endif()
    find_library(wv2 wv2 REQUIRED)
    find_library(htmlcxx htmlcxx REQUIRED)
    find_library(charsetdetect charsetdetect REQUIRED)
    find_library(mimetic mimetic REQUIRED)
    target_link_libraries(doctotext_parsers PRIVATE
        ${podofo}
        Freetype::Freetype
        ${unzip}
        ${wv2}
        ${htmlcxx}
        LibXml2::LibXml2 ${libxml2_dep_iconv} ${libxml2_dep_lzma}
        pthread
        ZLIB::ZLIB
        ${charsetdetect}
        ${mimetic}
        doctotext_core
        )
    find_path(unzip_incdir unzip.h)
    target_include_directories(doctotext_parsers PRIVATE ${unzip_incdir})
endif()

add_library(doctotext_ocr SHARED ocr_parser_provider.cpp ocr_parser.cpp)
if(MSVC)
    set_property(TARGET doctotext_ocr PROPERTY
            MSVC_RUNTIME_LIBRARY "MultiThreaded$<$<CONFIG:Debug>:Debug>DLL")
    find_package(Leptonica)
    find_package(Tesseract)
    target_link_libraries(doctotext_ocr ${Leptonica_LIBRARIES}
                                        Tesseract::libtesseract
                                        doctotext_core)
    target_include_directories(doctotext_ocr PUBLIC
            ../
            .
            )
    target_compile_options(doctotext_ocr PUBLIC "/Zc:__cplusplus")
else()
    find_package(Leptonica)
    if (Leptonica_FOUND)
        find_package(LibArchive REQUIRED)
        set(archive "LibArchive::LibArchive")
    else ()
        if (MINGW)
            set(Leptonica_LIBRARIES "lept")
        else()
            find_library(Leptonica_LIBRARIES leptonica REQUIRED)
        endif()
        set(archive "")
    endif()
    find_package(Tesseract)
    if (Tesseract_FOUND)
        set(tesseract Tesseract::libtesseract)
    else()
        find_library(tesseract tesseract)
    endif()
    if (APPLE)
        find_package(Iconv REQUIRED)
        set(libxml2_dep_iconv "Iconv::Iconv")
    else()
        set(libxml2_dep_iconv "")
    endif()
    target_link_libraries(doctotext_ocr PRIVATE ${Leptonica_LIBRARIES} ${tesseract} ${archive} ${libxml2_dep_iconv} doctotext_core)
endif()

add_library(doctotext_mail SHARED mail_parser_provider.cpp eml_parser.cpp pst_parser.cpp)
if(MSVC)
    find_library(mimetic NAMES mimetic mimeticd libmimetic libmimeticd REQUIRED)
    find_library(bfio NAMES bfio libbfio REQUIRED)
    find_library(pff NAMES pff libpff REQUIRED)
    find_library(htmlcxx htmlcxx REQUIRED)
    find_package(PThreads4W REQUIRED)
    target_link_libraries(doctotext_mail
            ${bfio}
            ${pff}
            doctotext_core
            ${htmlcxx}
            ${mimetic}
            PThreads4W::PThreads4W)
    find_path(bfio_inc_dir libbfio.h REQUIRED)
    target_include_directories(doctotext_mail PUBLIC
            ${bfio_inc_dir}
            ../
            .
            )
    target_compile_options(doctotext_mail PUBLIC "/Zc:__cplusplus")
else()
    find_library(mimetic mimetic REQUIRED)
    find_library(bfio bfio REQUIRED)
    find_library(pff pff REQUIRED)
    find_library(htmlcxx htmlcxx REQUIRED)
    target_link_libraries(doctotext_mail PRIVATE ${bfio} ${pff} ${mimetic} ${htmlcxx} pthread doctotext_core)
endif()

if(${CMAKE_SYSTEM_NAME} MATCHES "Windows")
   set_target_properties(doctotext_parsers PROPERTIES PREFIX "")
   set_target_properties(doctotext_core PROPERTIES PREFIX "")
endif()

add_executable(c_text_extractor c_text_extractor.c)
target_link_libraries(c_text_extractor PRIVATE doctotext_core)

add_executable(text_extractor text_extractor.cpp)
target_link_libraries(text_extractor PRIVATE doctotext_core)

if (DOCTOTEXT_TRACE)
   target_sources(doctotext_core PRIVATE tracing)
   add_compile_definitions(TRACE)
   add_compile_options($<$<CXX_COMPILER_ID:AppleClang,Clang,GNU>:-finstrument-functions>)
endif()

install(TARGETS c_text_extractor
   DESTINATION ${CMAKE_BINARY_DIR})
install(TARGETS text_extractor
   DESTINATION ${CMAKE_BINARY_DIR})
install(TARGETS doctotext_ocr
        DESTINATION ${CMAKE_BINARY_DIR}/plugins)
install(TARGETS doctotext_mail
        DESTINATION ${CMAKE_BINARY_DIR}/plugins)
install(TARGETS doctotext_parsers
        DESTINATION ${CMAKE_BINARY_DIR}/plugins)
install(TARGETS doctotext_core
        DESTINATION ${CMAKE_BINARY_DIR})

INSTALL(FILES ${CMAKE_BINARY_DIR}/src/Debug/doctotext_ocr.pdb ${CMAKE_BINARY_DIR}/src/Debug/doctotext_parsers.pdb
        DESTINATION  ${CMAKE_BINARY_DIR}/plugins
        CONFIGURATIONS Debug
        )

configure_file(${CMAKE_SOURCE_DIR}/src/doctotext_c_api.h ${CMAKE_BINARY_DIR}/doctotext_c_api.h COPYONLY)
configure_file(${CMAKE_SOURCE_DIR}/src/metadata.h ${CMAKE_BINARY_DIR}/metadata.h COPYONLY)
configure_file(${CMAKE_SOURCE_DIR}/src/formatting_style.h ${CMAKE_BINARY_DIR}/formatting_style.h COPYONLY)
configure_file(${CMAKE_SOURCE_DIR}/src/decompress_archives.h ${CMAKE_BINARY_DIR}/decompress_archives.h COPYONLY)
configure_file(${CMAKE_SOURCE_DIR}/src/doctotext_link.h ${CMAKE_BINARY_DIR}/doctotext_link.h COPYONLY)
configure_file(${CMAKE_SOURCE_DIR}/src/exception.h ${CMAKE_BINARY_DIR}/exception.h COPYONLY)
configure_file(${CMAKE_SOURCE_DIR}/src/attachment.h ${CMAKE_BINARY_DIR}/attachment.h COPYONLY)
configure_file(${CMAKE_SOURCE_DIR}/src/variant.h ${CMAKE_BINARY_DIR}/variant.h COPYONLY)
configure_file(${CMAKE_SOURCE_DIR}/src/parser.h ${CMAKE_BINARY_DIR}/parser.h COPYONLY)
configure_file(${CMAKE_SOURCE_DIR}/src/parser_manager.h ${CMAKE_BINARY_DIR}/parser_manager.h COPYONLY)
configure_file(${CMAKE_SOURCE_DIR}/src/parser_builder.h ${CMAKE_BINARY_DIR}/parser_builder.h COPYONLY)
configure_file(${CMAKE_SOURCE_DIR}/src/parser_parameters.h ${CMAKE_BINARY_DIR}/parser_parameters.h COPYONLY)
configure_file(${CMAKE_SOURCE_DIR}/src/basic_parser_provider.h ${CMAKE_BINARY_DIR}/basic_parser_provider.h COPYONLY)
configure_file(${CMAKE_SOURCE_DIR}/src/parser_provider.h ${CMAKE_BINARY_DIR}/parser_provider.h COPYONLY)
configure_file(${CMAKE_SOURCE_DIR}/src/standard_filter.h ${CMAKE_BINARY_DIR}/standard_filter.h COPYONLY)
configure_file(${CMAKE_SOURCE_DIR}/src/writer.h ${CMAKE_BINARY_DIR}/writer.h COPYONLY)
configure_file(${CMAKE_SOURCE_DIR}/src/plain_text_writer.h ${CMAKE_BINARY_DIR}/plain_text_writer.h COPYONLY)
configure_file(${CMAKE_SOURCE_DIR}/src/html_writer.h ${CMAKE_BINARY_DIR}/html_writer.h COPYONLY)
configure_file(${CMAKE_SOURCE_DIR}/src/csv_writer.h ${CMAKE_BINARY_DIR}/csv_writer.h COPYONLY)
configure_file(${CMAKE_SOURCE_DIR}/src/importer.h ${CMAKE_BINARY_DIR}/importer.h COPYONLY)
configure_file(${CMAKE_SOURCE_DIR}/src/exporter.h ${CMAKE_BINARY_DIR}/exporter.h COPYONLY)
configure_file(${CMAKE_SOURCE_DIR}/src/transformer_func.h ${CMAKE_BINARY_DIR}/transformer_func.h COPYONLY)
configure_file(${CMAKE_SOURCE_DIR}/src/parsing_chain.h ${CMAKE_BINARY_DIR}/parsing_chain.h COPYONLY)
configure_file(${CMAKE_SOURCE_DIR}/src/simple_extractor.h ${CMAKE_BINARY_DIR}/simple_extractor.h COPYONLY)
configure_file(${CMAKE_SOURCE_DIR}/src/defines.h ${CMAKE_BINARY_DIR}/defines.h COPYONLY)
configure_file(${CMAKE_SOURCE_DIR}/src/log.h ${CMAKE_BINARY_DIR}/log.h COPYONLY)


if(${CMAKE_SYSTEM_NAME} MATCHES "Linux" OR APPLE)
    file(WRITE ${CMAKE_BINARY_DIR}/text_extractor.sh "BASEDIR=$(dirname \"$0\")
    LD_LIBRARY_PATH=$BASEDIR:$$LD_LIBRARY_PATH ./$BASEDIR/text_extractor \"$@\"")
    execute_process(COMMAND chmod u+x ${CMAKE_BINARY_DIR}/text_extractor.sh)

   file(WRITE ${CMAKE_BINARY_DIR}/c_text_extractor.sh "BASEDIR=$(dirname \"$0\")
   LD_LIBRARY_PATH=$BASEDIR:$$LD_LIBRARY_PATH ./$BASEDIR/c_text_extractor \"$@\"")
   execute_process(COMMAND chmod u+x ${CMAKE_BINARY_DIR}/c_text_extractor.sh)
endif()<|MERGE_RESOLUTION|>--- conflicted
+++ resolved
@@ -44,34 +44,19 @@
 endif()
 
 if(MSVC)
-<<<<<<< HEAD
-    configure_file(/bin/wv2.dll ${CMAKE_BINARY_DIR}/wv2.dll COPYONLY)
-    find_library(wvWare wv2 HINTS "C:/lib/static")
-    find_library(pthread_d pthreadVC3d HINTS "C:/vcpkg/packages/pthreads_x64-windows/debug/lib")
-    find_library(pthread pthreadVC3 HINTS "C:/vcpkg/packages/pthreads_x64-windows/lib")
-    target_link_directories(doctotext_core PUBLIC "C:/lib")
-    target_link_libraries(doctotext_core PRIVATE general ${wvWare}
-                                                 debug ${pthread_d}
-                                                 optimized ${pthread}
-                                                 debug boost_filesystem-vc140-mt-gd
-                                                 optimized boost_filesystem-vc140-mt
-                                                 debug boost_system-vc140-mt-gd
-                                                 optimized boost_system-vc140-mt
-                                                 general archive)
-
-=======
     find_path(wv2_inc_dir wv2/parser.h REQUIRED)
     set(wv2_prefix "${wv2_inc_dir}/..")
     find_library(wvWare wv2 HINTS "${wv2_prefix}/lib/static" REQUIRED)
     configure_file(${wv2_prefix}/bin/wv2.dll ${CMAKE_BINARY_DIR}/wv2.dll COPYONLY)
     find_package(PThreads4W REQUIRED)
     find_package(Boost REQUIRED COMPONENTS filesystem system)
+    find_package(LibArchive REQUIRED)
     target_link_libraries(doctotext_core PRIVATE ${wvWare}
                                                  PThreads4W::PThreads4W
                                                  Boost::filesystem
-                                                 Boost::system)
+                                                 Boost::system
+                                                 LibArchive::LibArchive)
     target_include_directories(doctotext_core PUBLIC ${wv2_inc_dir})
->>>>>>> 8399058e
     set_target_properties( doctotext_core
             PROPERTIES
             RUNTIME_OUTPUT_DIRECTORY_RELEASE "${CMAKE_SOURCE_DIR}/build"
