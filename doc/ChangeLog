## Unreleased

- Upgrade to C++20 standard
- Integration with OpenAI Vision added
- openai::find transformer - find phrase, object or event in text or image via OpenAI
- openai-find option added to DocWire CLI
- local-processing option added to DocWire CLI - turn on/off local document processing including OCR
- Running automatic tests is optional and enabled with VCPKG feature
- Add image detail argumument to all openai transformers based on chat models and --openai-image-detail option to CLI
- Make examples from README.md runnable as part of automatic tests
- Introduce github actions strategy matrix for CI jobs
- Enable Address and Thread sanitizers on all platforms
- Enable Address and Thread sanitizers in release builds when vcpkg port sanitizers feature flags are enabled
- Add arm64-osx-dynamic triplet to continuous integration to support Apple Silicon platforms (M1, M2, M3 etc)
- Refactor DOC format parser: returning results incrementally
- Refactor DOC format parser: improve parsing of tables, hyperlinks and paragraphs
- Add support for headers and footers to plain text and html exporters.
- Upgrade VCPKG to version 2024.01.12
- Replace manual GitHub actions cache with VCPKG GitHub Actions cache feature (x-gha)
- Add Ubuntu 20.22 GitHub runner to continuous integration (automatic tests)
- Introduce compiler name and version suffixes to binary archive names
- Add basic automatic test for running DocWire CLI
- Add setup_env.sh and setup_env.ps1 scripts for setting up environment instead of docwire.sh and docwire.bat CLI wrappers
- Add windows-2022 runner to continuous integration
- Fix build errors on MSVC 2022
- Add possibility to set default logging verbosity using DOCWIRE_LOG_VERBOSITY environment variable
- Set DocWire logging severity to 'debug' if github actions debug logging is enabled
- Move installing required specific for operation system dependencies to github actions configuration file
- Add support for DOWNLOAD_VCPKG, EXPORT_VCPKG and CREATE_ARCHIVE environment variables in build.sh and build.ps1 scripts
- Update installation documentation
- Update list of available OpenAI GPT models
- Replace VCPKG GitHub Actions cache feature (x-gha) with GitHub Packages nuget cache to allow public readonly cache usage
- Replace runtime loading of parser providers plugins with compile-time templates to allow static linking of SDK
- Remove deprecated SimpleExtractor class
- Rename BasicParserProvider class to OfficeFormatsParserProvider and docwire_parsers library to docwire_office_formats
- Remove deprecated Exception class
<<<<<<< HEAD
- Introduce building all dependencies with Address and Thread sanitizers using special vcpkg triplets
=======
>>>>>>> 6c4114c0
- Fix threading data-race problem in PDF parser related to freetype library font list management
- Fix threading data-race problem in OCR parser related to libtiff library
- Fix threading data-race problem in ODF/OOXML parser related to std::regex
- Make hardcoded 30 sec OCR timeout configurable (no timeout by default)
<<<<<<< HEAD
=======
- Replace all pthread calls with modern C++ threading (std::mutex, std::lock_guard, std::async, std::future)
>>>>>>> 6c4114c0

## Version 2024.01.05

### Archives Support

- Unveiling the DecompressArchives chain element for seamless handling of ZIP, TAR, RAR, GZ, BZ2, and XZ formats. This feature is now the default in the CLI utility, enhancing document processing efficiency.

### HTML Support Improvements

- Significantly enhancing HTML parsing with incremental tagging for document elements and a refined table layout algorithm, leading to more accurate HTML to plain text conversion. The improved whitespace support in the inline formatting context ensures precise rendering.

### OpenAI Models

- Integrating with the OpenAI API, introducing transformers like openai::Chat, openai::TranslateTo, openai::Summarize, openai::ExtractEntities, openai::Classify, openai::ExtractKeywords, openai::DetectSentiment, openai::TextToSpeech, and openai::Transcribe. Additionally, extending support for models such as gpt-3.5-turbo, gpt-4, and gpt-4-1106-preview broadens the spectrum of available options for users.

### Other SDK Improvements

- Introducing the CsvWriter class for efficient CSV handling.
- Separating pst/ost and eml parsers into a dedicated plugin for improved modularity.
- Incorporating the Input class (a wrapper for stream or filename) and the ChainElement class (the base class for importer, exporter, and transformer) to streamline workflows.
- Enhancing support for subparsers tag signals in the EML parser.
- Upgrading OCR support to include all Tesseract OCR languages and enabling processing in multiple languages in a single OCR process.

### Build System and Infrastructure

- Abandoning Docker for GitHub CI, and adopting improved caching of build environment images in GitHub Packages, resulting in faster build times.
- Implementing GitHub Actions Cache to store compiled dependencies for increased efficiency.
- Upgrading GoogleTest to version 1.12.1 for robust testing.
- Dynamically linking MSVC runtime for all libraries and executables, enhancing runtime efficiency.
- Introducing Address and Thread sanitizers in the CMake options, VCPKG features, and GitHub CI to detect and fix memory and thread errors.
- Refactoring building process to use VCPKG.
- Upgrading VCPKG and SDK dependencies to version 2023.11.20 for enhanced stability.
- Incorporating VCPKG for managing dependencies and using VCPKG triplet names as platform suffixes.
- Utilizing VCPKG export command to create binary archives, streamlining the build process.
- Introducing the http::Post transformer for efficient HTTP POST operations.

### Documentation

- Strategic improvements in documentation, with README.md serving as the primary page in Doxygen API documentation.
- Consolidating examples in README.md and removing obsolete documentation chapters for a more focused and user-friendly experience.
- Adding automatic generation of the 3rd-party components licensing documentation chapter for transparency.

### Other Changes

- Renaming DocToText to DocWire SDK for a more impactful brand representation.
- Streamlining the search strategy for plugins, resources, and test files.
- Introducing logic-specific error exception classes (LogicError and RuntimeError) for improved code readability and management.
- Refactoring the CLI to use Boost.Program_options for easy extensibility.
- Seamless extraction of the version number from ChangeLog for source archive builds, enhancing versioning practices.
- Addressing EML parser crashes for unknown attachment file name extensions.
- Resolving PDF parser infinite loop issues when the font is unknown.
- Fixing HTML parser memory write errors.

### Summary

These updates collectively contribute to a more robust, feature-rich, and user-friendly DocWire SDK experience, with enhanced OCR capabilities, advanced sanitization, improved dependency management, and versatile OpenAI model integration.

Version 5.0.9:
    * Replace README file with more detailed README.md prepared for public GitHub repository
    * Added 48 filename extensions/formats as recognized by TXTParser: asm, asp, aspx, bas, bat, c, cc, cmake, cs, conf, cpp, css, csv, cxx, d, f, fpp, fs, go, h, hpp, htm, html, hxx, java, js, json, jsp, log, lua, md, pas, php, pl, perl, py, r, rss, sh, tcl, vb, vbs, xml, xsd, xsl, yml, yaml, ws
    * Added TXTParser end of line characters normalization
    * Added TXTParser ability to extract printable character sentences from binary files (similar to Linux "strings" utility) that is enabled if character encoding cannot be detected

Version 5.0.8:
    * Update libpff to newest version in Linux, Mingw/Win32 and MacOSX builds to fix compilation error
    * DICOM parser plugin sources removed as this is an additional commercial plugin and will be developed in separate repository
    * Fixed libtiff install issue in MacOSX build

Version 5.0.7:
    * Added exception if proper parser was not found
    * Fixed recursive splitting debug symbols
    * 2-times nested tables support in plain text writer fixed
    * Unused update_version.sh script removed
    * Fixed get_self_path() function
    * Removed unnecessary scripts

Version 5.0.6:
    * Fixed wrong plugin path for OSX
    * Nested tables support in plain text writer fixed
    * MS Word Templates parsing (DOT files) enabled with a simple fix
    * Added missing suffix in version string

Version 5.0.5:
    * Changed attribute type from cont char* to std::string for TAG_LIST
    * fixed OSX build scripts
    * removed unnecessary files
    * added description for console application
    * fixed bad_alloc exception handling
    * fixed header of html output
    * removed TAG_SPACE and TAG_TAB

Version 5.0.4:
    * Building with CMake for full version numbers fixed

Version 5.0.3:
    * Ordered and unordered lists API redesigned.
    * Fixed memory problem for OSX
    * PST parser API redesigned (tags)
    * Page close tag renamed

Version 5.0.2:
    * Fixed pdf parsing if CMap is unavailable
    * Fixed namespaces
    * tableStyleId tag support added to fix crash with some PPTX documents
    * Ignore all XML text nodes that contains only whitespaces to fix crashes with some ODF and OOXML documents
    * Add support for T tag in OOXML formats with whitespace preserve attribute

Version 5.0.1:
    * Empty table row problem fixed in plain text exporter
    * Fixed problem with char width calculation in pdf parser
    * Added exception if file doesn't exist
    * Added debug version for MSVC
    * Added sendTag method in Parser class
    * Added TAG_PAGE tag in pdf parser
    * Added section about tags to documentation
    * Added section about parser parameters to documentation
    * Added Info structure constructor
    * Changed extension from hpp to h for several files
    * Fixed location of temporary pst files to system defined temporary directory
    * Fixed problem with incorrect support for chars in html parser
    * Fixes problem with sending tags in pst parser

Version 5.0.0:
    * Introduced boost signals mechanism
    * Added examples for doctotext api
    * Updated documentation
    * Added next level api (Importer, Exporter, Transformer)
    * Refactoring
    * Added plugins mechanism for parser providers
    * Added support for hyperlinks in new api
    * Added support for msvc
    * 3rdparty directory removed (moved to build environment)
    * Made CMake script platform independent
    * Added support for lists in new api (ODF)
    * Fixed file validation
    * support table for Open Document Formats
    * Added support for hyperlinks in new api
    * Fixed support for odp files
    * Support attachments in eml in new api
    * Fixed xlsx parser (table formatting)
    * Fixed logs for encrypted files
    * Fixed comment support
    * Removed old api
    * Fixed formatting table - multiple line in cell

Version 4.6.1:
	* Fixed problem with unsupported exceptions in c api
	* Switch to DCMTK version 3.6.7 on windows version
	* Build 3rd party libraries with C++17 standard flags

Version 4.6.0:
	*  Updated tesseract library to version 5
	*  Implemented color inversion from white to black text

Version 4.5.0:
	* Added callbacks for style tags in odfooxml parser
	* Added HtmlWriter
	* Added tags with attributes for pst parser (mail-header, folder-header, attachment-header, mail-body, attachment-body)
	* Added filter mechanism for callbacks
	* Added set of standard filters (filterByFolderName, filterByAttachmentType, filterByMailMinCreationTime, filterByMailMaxCreationTime)
	* Fixed bug in pdf parser (missing check if object is valid string or hex string)
	* Added missing api headers: parser_builder.h parser_parameters.h, parser_provider.hpp, parser_wrapper.h, standard_filter.h, writer.h plain_text_writer.h html_writer.h

Version 4.4.2:
	* Added functions in old APIs to choose different "tessdata" directory for
	OCR parsing

Version 4.4.1:
	* Significant binary files size optimization

Version 4.4.0:
	* Significant OCR parser speed improvements
	* Filters support added to PST/OST parser
	* Possibility to cancel OCR parser process added to new API
	* Build environment updated to Debian Bullseye
	* Formatting style support for PST/OST and HTML parser in new API
	* Hardcoded OCR process timeout added to old API
	* CI environment separated from build environment
	* Multithreaded build and automatic tests

Version 4.3.0:
	* DICOM (Digital Imaging and Communications in Medicine) file format parser added
	* Small improvements in new API
	* Missing support for reading data buffer in OCR parser added
	* Unitialized formatting value error in HTML parser in new API fixed
	* Documentation and copyrights headers updated with new file formats

Version 4.2.2:
	* Remove CMake cache from binary packages
	* Add missing ChangeLog file to binary packages
	* Update documentation with new API and new file formats
	* Fix library file name after CMake introduction
	* Fix automatic tests after CTest introduction

Version 4.2.1:
	* Multithreading problems fixed: libmimetic, getpwuid, gmtime
	* CMake and CTest introduced instead of handwritten Makefiles
	* ODF_OOXML parser, image (OCR) parser, TXT parser and RTF parser added to new experimental API
	* PST/OST parser added to old API (with hardcoded limit for number of e-mails processed)
	* OCR parser support in old C API fixed
	* Automatic tests for old C API fixed and improved

Version 4.2.0:
	* Image parser (OCR) added with support for tiff, jpeg, bmp, png, pnm, jfif, jpg and webp file formats
	* Personal Storage Table (.pst) and Off-line Storage Table (.ost) parser added with support for Microsoft Outlook and Microsoft Exchange files
	* New experimental API added with callback support for quick handling of partial results and preserving the structure of documents

Version 4.1.2:
	* PDF parser improved significally (documents that did not open, word spacing, etc.)
	* PDF parser refactoring started.
	* Added support for EML and ODF_OOXML parsers in C API.
	* Fixed problem with duplicated content in EML parser.

Version 4.1.1:
	* Debug symbols separated to addditional files.

Version 4.1.0:
	* PlainTextExtractor can throw exceptions (doctotext::Exception)
	* Improved whitespace support in OpenDocument formats.
	* Debug symbols enabled by default.
	* Building Linux version process cleanups.
	* Building Win32 version process cleanups.
	* Memory error in EML parser fixed.

Version 4.0:
	* fixed bug in utf8 encoding for RT_TextBytesAtom record in PPT parser
	* Initial Open Document Flat XML Parser (fodt, fods, fodg, fodp)
	* Initial EML Parser (with ability to extract attachments)
	* Capabilities of C API has been expanded.
	* Better charset detection in HTML parser.
	* New TXT parser (Can be used to change encoding to UTF8)
	* ListStyle is a class now (not an enum).
	* Initial PDF parser.
	* Whole public interface of DocToText (PlainTextExctractor, Metadata, Link, Exception, FormattingStyle) is available under doctotext namespace.
	* DocToText supports exceptions now (Exception class).
	* Reorganization of url handling. PlainTextExtractor can now return list of links. Supported parsers: HTML/EML/ODF_OOXML/ODFXML.
	* PlainTextExtractor allows now for parsing files from memory buffer.
	* Independence from glib, libgsf, gettext. Pthreads are used instead of gthreads, build-in OLEReader is used instead of libgsf.
	* New iWork parser.
	* New XLSB parser.
	* Extracting number of pages from ODG files fixed.
	* ODG files added to automatic tests.
	* Support for Object Linking and Embedding (OLE) in ODF formats added.
	* Managing libxml2 (initialization and cleanup) can be disabled.
	* Thread-safety fixed in ODF, OOXML and DOC parsers.
	* Better handling of fields in DOC and DOT files.
	* Better handling of headings in ODF documents.
	* Fixes for x86_64 architecture.
	* Improved stability in multithreaded environments.
	* Embedded XLS Workbooks in DOC files supported without creating temporary files.
	* Cleanups in ODF and OOXML parsers.
	* Memory consumption of ODF and OOXML parsers significantly reduced.
	* Better handling of fields in DOCX files.
	* Fixed crash in RTF parser for invalid files.
	* Fixes in XLS parser.
	* Initial port to win64 architecture.
	* Function enter and exit tracking feature useful for debugging.

Version 0.14.0:
	* Initial HTML format support.
	* Initial implementation of metadata extractor (author, creation time, last modified by, last modification time, page count, word count
	* Font commands in XLSX header or footer do not corrupt output any more.
	* Estimate not existing meta values using different techniques.
	* Initial implementation of annotations support (ODT, DOC, DOCX, RTF formats).
	* Download and use precompiled wv2 binaries
	* Initial API documentation (Doxygen)
	* Fallback to other parsers if specified parser fails
	* Fixes and improvements in XLS parser.
	* C++ API extended to allow communicating without STL objects (to mix two STL implementations for example).
	* Line break handling in ODF and OOXML formats fixed.

Version 0.13.0
	* Initial Mac OS X port
	* Initial implementation of shared library
	* C language API added to allow using C++ library from C and other languages
	* Universal binary (i386, x86_64) for Mac OS X
	* Static linking of 3rdparty libraries option for Mac OS X
	* Cleanups
	* First parser selection is according to file extension
	* First parser used can be choosen via command line
	* Embedded XLS Workbooks support in DOC files
	* Table cells encoding problems in DOC files fixed.
	* Case insensitive file extension matching.
	* Do not try other parsers if parser selected by file extension fails.
	* New XLS parser.
	* Small fix in XLS numbers formatting.
	* Small fix in parsing XLS shared string table.
	* Locating files in zip archives (ODF, OOXML) optimized.
	* Initial PPT format support. ODP, PPT, PPTX files added to automatic tests.
	* Fixes in DOC and XLS parsers.
	* Verbose logging can be turned on and off.
	* Logs can be redirected to other C++ stream than standard cerr.
	* Redesigned C++ API.
	* Debug and release versions separated.
	* End of paragraph special symbols support fixed.
	* Download and use more precompiled libraries
	* Small and big compilation fixes
	* Headers and footers support in DOC files added

Version 0.12.0:
	* Formatting tables optimized
	* Build-in libxml2 library upgraded to version 2.7.7
	* Initial xls format support
	* Better default table formatting
	* Support for DOC format moved to DOCParser class
	* RTFParser API uses standard string class only
	* Cleanups
	* Error message is not displayed when checking for ODF or OOXML format fails
	* Table parsing in DOC files improved
	* Link parsing in DOC files improved
	* Cleanups
	* Copyright headers updated
	* Packages in bzip2 format instead of gzip
	* ODS (OpenOffice Calc) files added to automatic tests
	* VERSION file added to binary packages
	* Download and use precompiled libiconv binaries
	* Encoding problems in XLS format support on win32 fixed
	* Use MAKE variable executing make recursively

Version 0.11.0:
	* zip archives (ODF, OOXML) support moved to DocToTextUnzip class
	* --unzip-cmd option implemented to use specified command to unzip files from archives (ODF, OOXML) instead of build-in decompression library
	* --unzip-cmd fixed on win32 - replacing slashes with backslashes in filename
	* --fix-xml option implemented to try to fix corrupted xml files (ODF, OOXML) using custom recursive descent parser before processing
	* some ODF and OOXML formatting issues fixed
	* UTF-8 support in corrupted xml files (ODF, OOXML) fixing routines
	* Makefile dependencies fixed
	* --strip-xml option implemented to strip xml tags instead of parsing them (ODF, OOXML)
	* Entities support in corrupted xml files (ODF, OOXML) fixing routines
	* max tag depth security limit of libxml supported in corrupted xml files (ODF, OOXML) fixing routines
	* a lot of compilation warnings fixed
	* small fix for encoding support in RTF parser
	* --strip-xml option removes duplicated attributes
	* ChangeLog file added to binary releases
	* copyright headers updated

Version 0.10.0:
	* Command line arguments added to change tables, lists and links formatting (for odt files only)
	* glib upgraded to 2.14.5
	* initial OOXML formats support
	* Parsing tables in DOC fixed
	* support for mixed character encodings RTF files created using MS WordPad or MS Word (thanks to John Estrada)
	* ioapi of unzip library changed from winapi to fopen api in win32 version - winapi io in unzip library caused some problems, for example xlsx file could not be open when is open in MS Word
	* allocating memory using expotential grow in UString - big performance boost in rtf parser
	* copyright headers updated


Version 0.9.0:
	* patch for gettext fixing duplicate case value errors
	* glib upgraded to 2.12.11 - duplicate case value errors
	* wstring changed to UString in rtf parser - problems on mingw
	* initial support of charset in rtf parser
	* initial odt format support
	* performing automatic tests after the source code is compiled
	* memory error fixed - unzReadCurrentFile() does not put NULL at the end of the buffer
	* counting function added
	* number of characters read from file was changed to corect value


Version 0.2.0:
	* rtf format support

Version 0.1.0:
	* initial implementation
	* output in utf-8 encoding
	* help, copyright headers, README
	* paragraphs support<|MERGE_RESOLUTION|>--- conflicted
+++ resolved
@@ -34,18 +34,12 @@
 - Remove deprecated SimpleExtractor class
 - Rename BasicParserProvider class to OfficeFormatsParserProvider and docwire_parsers library to docwire_office_formats
 - Remove deprecated Exception class
-<<<<<<< HEAD
-- Introduce building all dependencies with Address and Thread sanitizers using special vcpkg triplets
-=======
->>>>>>> 6c4114c0
 - Fix threading data-race problem in PDF parser related to freetype library font list management
 - Fix threading data-race problem in OCR parser related to libtiff library
 - Fix threading data-race problem in ODF/OOXML parser related to std::regex
 - Make hardcoded 30 sec OCR timeout configurable (no timeout by default)
-<<<<<<< HEAD
-=======
 - Replace all pthread calls with modern C++ threading (std::mutex, std::lock_guard, std::async, std::future)
->>>>>>> 6c4114c0
+- Introduce building all dependencies with Address and Thread sanitizers using special vcpkg triplets
 
 ## Version 2024.01.05
 
